--- conflicted
+++ resolved
@@ -348,16 +348,7 @@
 
 
 def _wrapped_cross_val_score(sklearn_pipeline, features, classes,
-<<<<<<< HEAD
                              cv, scoring_function, sample_weight, max_eval_time_mins, groups):
-    #sys.tracebacklimit = 0
-    max_time_seconds = max(int(max_eval_time_mins * 60), 1)
-    sample_weight_dict = set_sample_weight(sklearn_pipeline.steps, sample_weight)
-    # build a job for cross_val_score
-    tmp_it = Interruptable_cross_val_score(clone(sklearn_pipeline), features, classes,
-        scoring=scoring_function,  cv=cv, n_jobs=1, verbose=0, fit_params=sample_weight_dict, groups=groups)
-=======
-                             cv, scoring_function, sample_weight, max_eval_time_mins):
     max_time_seconds = max(int(max_eval_time_mins * 60), 1)
     sample_weight_dict = set_sample_weight(sklearn_pipeline.steps, sample_weight)
     # build a job for cross_val_score
@@ -369,9 +360,9 @@
         cv=cv,
         n_jobs=1,
         verbose=0,
-        fit_params=sample_weight_dict
+        fit_params=sample_weight_dict,
+      , groups=groups
     )
->>>>>>> 7bea1ee2
     tmp_it.start()
     tmp_it.join(max_time_seconds)
 
