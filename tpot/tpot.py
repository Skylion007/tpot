--- conflicted
+++ resolved
@@ -31,32 +31,17 @@
 from deap import algorithms, base, creator, tools, gp
 from tqdm import tqdm
 from sklearn.cross_validation import train_test_split
-<<<<<<< HEAD
 from sklearn import metrics
 
 import warnings
-=======
->>>>>>> ec690cae
 from update_checker import update_check
 
 from ._version import __version__
 from .export_utils import export_pipeline
 from .decorators import _gp_new_generation
-<<<<<<< HEAD
-
-import deap
-from deap import algorithms, base, creator, tools, gp
-
-from tqdm import tqdm
-
-class Bool(object):
-    """Boolean class used for deap due to deap's poor handling of ints and booleans"""
-    pass
-=======
 from . import operators
 from .types import Bool, Output_DF
 from .indices import GUESS_COL, GROUP_COL, CLASS_COL, TESTING_GROUP
->>>>>>> ec690cae
 
 
 class TPOT(object):
@@ -66,13 +51,8 @@
 
     def __init__(self, population_size=100, generations=100,
                  mutation_rate=0.9, crossover_rate=0.05,
-<<<<<<< HEAD
-                 random_state=0, verbosity=0, scoring_function=None,
+                 random_state=None, verbosity=0, scoring_function=None,
                  scoring_kwargs={}, disable_update_check=False):
-=======
-                 random_state=None, verbosity=0, scoring_function=None,
-                 disable_update_check=False):
->>>>>>> ec690cae
         """Sets up the genetic programming algorithm for pipeline optimization.
 
         Parameters
@@ -142,10 +122,14 @@
         self._setup_pset()
         self._setup_toolbox()
 
-        if not scoring_function:
+        self.score_sign = 1
+        self.clf_eval_func = False
+        if scoring_function is None:
             self.scoring_function = self._balanced_accuracy
+            self.scoring_kwargs = {}
         else:
             self.scoring_function = scoring_function
+            self.scoring_kwargs = scoring_kwargs
 
     def _setup_pset(self):
         self._pset = gp.PrimitiveSetTyped('MAIN', [np.ndarray], Output_DF)
@@ -208,22 +192,7 @@
         self._toolbox.register('expr_mut', self._gen_grow_safe, min_=1, max_=3)
         self._toolbox.register('mutate', self._random_mutation_operator)
 
-<<<<<<< HEAD
-        self.hof = None
-
-        self.score_sign = 1
-        self.clf_eval_func = False
-        if scoring_function is None:
-            self.scoring_function = self._balanced_accuracy
-            self.scoring_kwargs = {}
-        else:
-            
-            self.scoring_function = scoring_function
-            self.scoring_kwargs = scoring_kwargs
-
-
-=======
->>>>>>> ec690cae
+
     def fit(self, features, classes):
         """Fits a machine learning pipeline that maximizes classification
         accuracy on the provided data
@@ -258,39 +227,23 @@
             training_features, testing_features, training_classes, testing_classes = \
                 train_test_split(features, classes, train_size=0.75, test_size=0.25)
 
-<<<<<<< HEAD
-
-            training_indices, testing_indices = train_test_split(training_testing_data.index,
-                                                                 stratify=training_testing_data['class'].values,
-                                                                 train_size=0.75,
-                                                                 test_size=0.25)
-=======
             # Training group is 0. testing group is 1.
             training_data = np.insert(training_features, 0, training_classes, axis=1)  # Insert the classes
             training_data = np.insert(training_data, 0, np.zeros((training_data.shape[0],)), axis=1)  # Insert the group
             testing_data = np.insert(testing_features, 0, np.zeros((testing_features.shape[0],)), axis=1)  # Insert the classes
             testing_data = np.insert(testing_data, 0, np.ones((testing_data.shape[0],)), axis=1)  # Insert the group
->>>>>>> ec690cae
 
             # Insert guess
             most_frequent_class = Counter(training_classes).most_common(1)[0][0]
             data = np.concatenate([training_data, testing_data])
             data = np.insert(data, 0, np.array([most_frequent_class] * data.shape[0]), axis=1)
 
-<<<<<<< HEAD
-            # Default guess: the most frequent class in the training data
-            most_frequent_training_class = Counter(training_testing_data.loc[training_indices, 'class'].values).most_common(1)[0][0]
-            training_testing_data.loc[:, 'guess'] = most_frequent_training_class
-
             # If the scoring function has loss in the name, maximize the negative of the fitness score
             if 'loss' in self.scoring_function.__name__:
                 self.score_sign = -1
             self.clf_eval_func = self._parse_scoring_docstring(self.scoring_function)
 
-            self._toolbox.register('evaluate', self._evaluate_individual, training_testing_data=training_testing_data)
-=======
             self._toolbox.register('evaluate', self._evaluate_individual, data=data)
->>>>>>> ec690cae
 
             pop = self._toolbox.population(n=self.population_size)
 
@@ -322,18 +275,11 @@
             num_evaluations = self.population_size * (self.generations + 1)
             self.pbar = tqdm(total=num_evaluations, unit='pipeline', leave=False,
                              disable=(not verbose), desc='GP Progress')
-<<<<<<< HEAD
-            
-            pop, _ = algorithms.eaSimple(population=pop, toolbox=self._toolbox, cxpb=self.crossover_rate,
-                                     mutpb=self.mutation_rate, ngen=self.generations,
-                                     halloffame=self.hof, verbose=False)
-=======
 
             pop, _ = algorithms.eaSimple(
                 population=pop, toolbox=self._toolbox, cxpb=self.crossover_rate,
                 mutpb=self.mutation_rate, ngen=self.generations,
                 halloffame=self.hof, verbose=False)
->>>>>>> ec690cae
 
         # Allow for certain exceptions to signal a premature fit() cancellation
         except (KeyboardInterrupt, SystemExit):
@@ -492,8 +438,7 @@
                               'Please call fit() first.'))
 
         with open(output_file_name, 'w') as output_file:
-<<<<<<< HEAD
-            output_file.write(pipeline_text)
+            output_file.write(export_pipeline(self._optimized_pipeline))
 
     def _parse_scoring_docstring(self, scoring_function):
         """Function used to determine what function a classifier will need to use to supply to the scoring function
@@ -522,314 +467,6 @@
                 return 'predict'
 
         return 'predict'
-
-    def _decision_tree(self, input_df, min_weight):
-        """Fits a decision tree classifier
-
-        Parameters
-        ----------
-        input_df: pandas.DataFrame {n_samples, n_features+['class', 'group', 'guess']}
-            Input DataFrame for fitting the decision tree
-        min_weight_fraction_leaf: float
-            The minimum weighted fraction of the input samples required to be at a leaf node.
-
-        Returns
-        -------
-        input_df: pandas.DataFrame {n_samples, n_features+['guess', 'group', 'class', 'SyntheticFeature']}
-            Returns a modified input DataFrame with the guess column updated according to the classifier's predictions.
-            Also adds the classifiers's predictions as a 'SyntheticFeature' column.
-
-        """
-
-        min_weight = min(0.5, max(0., min_weight))
-
-        return self._train_model_and_predict(input_df, DecisionTreeClassifier,
-            min_weight_fraction_leaf=min_weight, random_state=42)
-
-    def _random_forest(self, input_df, min_weight):
-        """Fits a random forest classifier
-
-        Parameters
-        ----------
-        input_df: pandas.DataFrame {n_samples, n_features+['class', 'group', 'guess']}
-            Input DataFrame for fitting the random forest
-        min_weight_fraction_leaf: float
-            The minimum weighted fraction of the input samples required to be at a leaf node.
-
-        Returns
-        -------
-        input_df: pandas.DataFrame {n_samples, n_features+['guess', 'group', 'class', 'SyntheticFeature']}
-            Returns a modified input DataFrame with the guess column updated according to the classifier's predictions.
-            Also adds the classifiers's predictions as a 'SyntheticFeature' column.
-
-        """
-
-        min_weight = min(0.5, max(0., min_weight))
-
-        return self._train_model_and_predict(input_df, RandomForestClassifier,
-            min_weight_fraction_leaf=min_weight, n_estimators=500, random_state=42, n_jobs=-1)
-
-    def _ada_boost(self, input_df, learning_rate):
-        """Fits an AdaBoost classifier
-
-        Parameters
-        ----------
-        input_df: pandas.DataFrame {n_samples, n_features+['class', 'group', 'guess']}
-            Input DataFrame for fitting the classifier
-        learning_rate: float
-            Learning rate shrinks the contribution of each classifier by learning_rate.
-
-        Returns
-        -------
-        input_df: pandas.DataFrame {n_samples, n_features+['guess', 'group', 'class', 'SyntheticFeature']}
-            Returns a modified input DataFrame with the guess column updated according to the classifier's predictions.
-            Also adds the classifiers's predictions as a 'SyntheticFeature' column.
-
-        """
-        learning_rate = min(1., max(0.0001, learning_rate))
-
-        return self._train_model_and_predict(input_df, AdaBoostClassifier,
-            learning_rate=learning_rate, n_estimators=500, random_state=42)
-
-    def _bernoulli_nb(self, input_df, alpha, binarize):
-        """Fits a Bernoulli Naive Bayes classifier
-
-        Parameters
-        ----------
-        input_df: pandas.DataFrame {n_samples, n_features+['class', 'group', 'guess']}
-            Input DataFrame for fitting the classifier
-        alpha: float
-            Additive (Laplace/Lidstone) smoothing parameter (0 for no smoothing).
-        binarize: float
-            Threshold for binarizing (mapping to booleans) of sample features.
-
-        Returns
-        -------
-        input_df: pandas.DataFrame {n_samples, n_features+['guess', 'group', 'class', 'SyntheticFeature']}
-            Returns a modified input DataFrame with the guess column updated according to the classifier's predictions.
-            Also adds the classifiers's predictions as a 'SyntheticFeature' column.
-
-        """
-
-        return self._train_model_and_predict(input_df, BernoulliNB, alpha=alpha,
-            binarize=binarize, fit_prior=True)
-
-    def _extra_trees(self, input_df, criterion, max_features, min_weight):
-        """Fits an Extra Trees Classifier
-
-        Parameters
-        ----------
-        input_df: pandas.DataFrame {n_samples, n_features+['class', 'group', 'guess']}
-            Input DataFrame for fitting the classifier
-        criterion: int
-            Integer that is used to select from the list of valid criteria,
-            either 'gini', or 'entropy'
-        max_features: float
-            The number of features to consider when looking for the best split
-        min_weight_fraction_leaf: float
-            The minimum weighted fraction of the input samples required to be at a leaf node.
-
-        Returns
-        -------
-        input_df: pandas.DataFrame {n_samples, n_features+['guess', 'group', 'class', 'SyntheticFeature']}
-            Returns a modified input DataFrame with the guess column updated according to the classifier's predictions.
-            Also adds the classifiers's predictions as a 'SyntheticFeature' column.
-
-        """
-        # Select criterion string from list of valid parameters
-        criterion_values = ['gini', 'entropy']
-        criterion_selection = criterion_values[criterion % len(criterion_values)]
-
-        min_weight = min(0.5, max(0., min_weight))
-        max_features = min(1., max(0., max_features))
-
-        return self._train_model_and_predict(input_df, ExtraTreesClassifier,
-            criterion=criterion_selection, max_features=max_features, min_weight_fraction_leaf=min_weight,
-            n_estimators=500, random_state=42)
-
-    def _gaussian_nb(self, input_df):
-        """Fits a Gaussian Naive Bayes Classifier
-
-        Parameters
-        ----------
-        input_df: pandas.DataFrame {n_samples, n_features+['class', 'group', 'guess']}
-            Input DataFrame for fitting the classifier
-
-        Returns
-        -------
-        input_df: pandas.DataFrame {n_samples, n_features+['guess', 'group', 'class', 'SyntheticFeature']}
-            Returns a modified input DataFrame with the guess column updated according to the classifier's predictions.
-            Also adds the classifiers's predictions as a 'SyntheticFeature' column.
-
-        """
-        return self._train_model_and_predict(input_df, GaussianNB)
-
-    def _multinomial_nb(self, input_df, alpha):
-        """Fits a Naive Bayes classifier for multinomial models
-
-        Parameters
-        ----------
-        input_df: pandas.DataFrame {n_samples, n_features+['class', 'group', 'guess']}
-            Input DataFrame for fitting the classifier
-        alpha: float
-            Additive (Laplace/Lidstone) smoothing parameter (0 for no smoothing).
-
-        Returns
-        -------
-        input_df: pandas.DataFrame {n_samples, n_features+['guess', 'group', 'class', 'SyntheticFeature']}
-            Returns a modified input DataFrame with the guess column updated according to the classifier's predictions.
-            Also adds the classifiers's predictions as a 'SyntheticFeature' column.
-
-        """
-        return self._train_model_and_predict(input_df, MultinomialNB, alpha=alpha, fit_prior=True)
-
-    def _linear_svc(self, input_df, C, penalty, dual):
-        """Fits a Linear Support Vector Classifier
-
-        Parameters
-        ----------
-        input_df: pandas.DataFrame {n_samples, n_features+['class', 'group', 'guess']}
-            Input DataFrame for fitting the classifier
-        C: float
-            Penalty parameter C of the error term.
-        penalty: int
-            Integer used to specify the norm used in the penalization (l1 or l2)
-        dual: bool
-            Select the algorithm to either solve the dual or primal optimization problem.
-
-        Returns
-        -------
-        input_df: pandas.DataFrame {n_samples, n_features+['guess', 'group', 'class', 'SyntheticFeature']}
-            Returns a modified input DataFrame with the guess column updated according to the classifier's predictions.
-            Also adds the classifiers's predictions as a 'SyntheticFeature' column.
-
-        """
-        penalty_values = ['l1', 'l2']
-        penalty_selection = penalty_values[penalty % len(penalty_values)]
-
-        C = min(25., max(0.0001, C))
-
-        if penalty_selection == 'l1':
-            dual = False
-
-        return self._train_model_and_predict(input_df, LinearSVC, C=C,
-            penalty=penalty_selection, dual=dual, random_state=42)
-
-    def _passive_aggressive(self, input_df, C, loss):
-        """Fits a Linear Support Vector Classifier
-
-        Parameters
-        ----------
-        input_df: pandas.DataFrame {n_samples, n_features+['class', 'group', 'guess']}
-            Input DataFrame for fitting the classifier
-        C: float
-            Penalty parameter C of the error term.
-        loss: int
-            Integer used to determine the loss function (either 'hinge' or 'squared_hinge')
-
-        Returns
-        -------
-        input_df: pandas.DataFrame {n_samples, n_features+['guess', 'group', 'class', 'SyntheticFeature']}
-            Returns a modified input DataFrame with the guess column updated according to the classifier's predictions.
-            Also adds the classifiers's predictions as a 'SyntheticFeature' column.
-
-        """
-        loss_values = ['hinge', 'squared_hinge']
-        loss_selection = loss_values[loss % len(loss_values)]
-
-        C = min(1., max(0.0001, C))
-
-        return self._train_model_and_predict(input_df, PassiveAggressiveClassifier,
-            C=C, loss=loss_selection, fit_intercept=True, random_state=42)
-
-    def _logistic_regression(self, input_df, C, penalty, dual):
-        """Fits a logistic regression classifier
-
-        Parameters
-        ----------
-        input_df: pandas.DataFrame {n_samples, n_features+['class', 'group', 'guess']}
-            Input DataFrame for fitting the logistic regression classifier
-        C: float
-            Inverse of regularization strength; must be a positive value. Like in support vector machines, smaller values specify stronger regularization.
-        penalty: int
-            Integer used to specify the norm used in the penalization (l1 or l2)
-        dual: bool
-            Select the algorithm to either solve the dual or primal optimization problem.
-
-        Returns
-        -------
-        input_df: pandas.DataFrame {n_samples, n_features+['guess', 'group', 'class', 'SyntheticFeature']}
-            Returns a modified input DataFrame with the guess column updated according to the classifier's predictions.
-            Also adds the classifiers's predictions as a 'SyntheticFeature' column.
-
-        """
-        C = min(50., max(0.0001, C))
-
-        penalty_values = ['l1', 'l2']
-        penalty_selection = penalty_values[penalty % len(penalty_values)]
-
-        if penalty_selection == 'l1':
-            dual = False
-
-        return self._train_model_and_predict(input_df, LogisticRegression, C=C,
-            penalty=penalty_selection, dual=dual, random_state=42)
-
-    def _knnc(self, input_df, n_neighbors, weights):
-        """Fits a k-nearest neighbor classifier
-
-        Parameters
-        ----------
-        input_df: pandas.DataFrame {n_samples, n_features+['class', 'group', 'guess']}
-            Input DataFrame for fitting the k-nearest neighbor classifier
-        n_neighbors: int
-            Number of neighbors to use by default for k_neighbors queries; must be a positive value
-        weights: int
-            Selects a value from the list: ['uniform', 'distance']
-
-        Returns
-        -------
-        input_df: pandas.DataFrame {n_samples, n_features+['guess', 'group', 'class', 'SyntheticFeature']}
-            Returns a modified input DataFrame with the guess column updated according to the classifier's predictions.
-            Also adds the classifiers's predictions as a 'SyntheticFeature' column.
-
-        """
-        training_set_size = len(input_df.loc[input_df['group'] == 'training'])
-        n_neighbors = max(min(training_set_size - 1, n_neighbors), 2)
-
-        weights_values = ['uniform', 'distance']
-        weights_selection = weights_values[weights % len(weights_values)]
-
-        return self._train_model_and_predict(input_df, KNeighborsClassifier,
-            n_neighbors=n_neighbors, weights=weights_selection)
-
-    def _gradient_boosting(self, input_df, learning_rate, max_features, min_weight):
-        """Fits the sklearn GradientBoostingClassifier classifier
-
-        Parameters
-        ----------
-        input_df: pandas.DataFrame {n_samples, n_features+['class', 'group', 'guess']}
-            Input DataFrame for fitting the XGBoost classifier
-        learning_rate: float
-            Shrinks the contribution of each tree by learning_rate
-        max_features: float
-            Maximum number of features to use (proportion of total features)
-        min_weight_fraction_leaf: float
-            The minimum weighted fraction of the input samples required to be at a leaf node.
-
-        Returns
-        -------
-        input_df: pandas.DataFrame {n_samples, n_features+['guess', 'group', 'class', 'SyntheticFeature']}
-            Returns a modified input DataFrame with the guess column updated according to the classifier's predictions.
-            Also adds the classifiers's predictions as a 'SyntheticFeature' column.
-
-        """
-        learning_rate = min(1., max(learning_rate, 0.0001))
-        max_features = min(1., max(0., learning_rate))
-        min_weight = min(0.5, max(0., min_weight))
-
-        return self._train_model_and_predict(input_df, GradientBoostingClassifier,
-            learning_rate=learning_rate, n_estimators=500,
-            max_features=max_features, random_state=42, min_weight_fraction_leaf=min_weight)
 
     def _train_model_and_predict(self, input_df, model, **kwargs):
         """Fits an arbitrary sklearn classifier model with a set of keyword parameters
@@ -898,394 +535,6 @@
 
         return input_df
 
-    @staticmethod
-    def _combine_dfs(input_df1, input_df2):
-        """Function to combine two DataFrames
-
-        Parameters
-        ----------
-        input_df1: pandas.DataFrame {n_samples, n_features+['class', 'group', 'guess']}
-            Input DataFrame to combine
-        input_df2: pandas.DataFrame {n_samples, n_features+['class', 'group', 'guess']}
-            Input DataFrame to combine
-
-        Returns
-        -------
-        combined_df: pandas.DataFrame {n_samples, n_both_features+['guess', 'group', 'class']}
-            Returns a DataFrame containing the features of both input_df1 and input_df2
-
-        """
-        return input_df1.join(input_df2[[column for column in input_df2.columns.values if column not in input_df1.columns.values]]).copy()
-
-    def _rfe(self, input_df, num_features, step):
-        """Uses scikit-learn's Recursive Feature Elimination to learn the subset of features that have the highest weights according to the estimator
-
-        Parameters
-        ----------
-        input_df: pandas.DataFrame {n_samples, n_features+['class', 'group', 'guess']}
-            Input DataFrame to perform feature selection on
-        num_features: int
-            The number of features to select
-        step: float
-            The percentage of features to drop each iteration
-
-        Returns
-        -------
-        subsetted_df: pandas.DataFrame {n_samples, n_filtered_features + ['guess', 'group', 'class']}
-            Returns a DataFrame containing the `num_features` best features
-
-        """
-        training_features = input_df.loc[input_df['group'] == 'training'].drop(self.non_feature_columns, axis=1)
-        training_class_vals = input_df.loc[input_df['group'] == 'training', 'class'].values
-
-        step = max(min(0.99, step), 0.1)
-
-        if num_features < 1:
-            num_features = 1
-        elif num_features > len(training_features.columns):
-            num_features = len(training_features.columns)
-
-        if len(training_features.columns.values) == 0:
-            return input_df.copy()
-
-        estimator = SVC(kernel='linear')
-        selector = RFE(estimator, n_features_to_select=num_features, step=step)
-        try:
-            selector.fit(training_features, training_class_vals)
-            mask = selector.get_support(True)
-            mask_cols = list(training_features.iloc[:, mask].columns) + self.non_feature_columns
-            return input_df[mask_cols].copy()
-        except ValueError:
-            return input_df[self.non_feature_columns].copy()
-
-    def _select_percentile(self, input_df, percentile):
-        """Uses scikit-learn's SelectPercentile feature selection to learn the subset of features that belong in the highest `percentile`
-
-        Parameters
-        ----------
-        input_df: pandas.DataFrame {n_samples, n_features+['class', 'group', 'guess']}
-            Input DataFrame to perform feature selection on
-        percentile: int
-            The features that belong in the top percentile to keep from the original set of features in the training data
-
-        Returns
-        -------
-        subsetted_df: pandas.DataFrame {n_samples, n_filtered_features + ['guess', 'group', 'class']}
-            Returns a DataFrame containing the best features in the given `percentile`
-
-        """
-        training_features = input_df.loc[input_df['group'] == 'training'].drop(self.non_feature_columns, axis=1)
-        training_class_vals = input_df.loc[input_df['group'] == 'training', 'class'].values
-
-        percentile = max(min(100, percentile), 0)
-
-        if len(training_features.columns.values) == 0:
-            return input_df.copy()
-
-        with warnings.catch_warnings():
-            # Ignore warnings about constant features
-            warnings.simplefilter('ignore', category=UserWarning)
-
-            selector = SelectPercentile(f_classif, percentile=percentile)
-            selector.fit(training_features, training_class_vals)
-            mask = selector.get_support(True)
-
-        mask_cols = list(training_features.iloc[:, mask].columns) + self.non_feature_columns
-        return input_df[mask_cols].copy()
-
-    def _select_kbest(self, input_df, k):
-        """Uses scikit-learn's SelectKBest feature selection to learn the subset of features that have the highest score according to some scoring function
-
-        Parameters
-        ----------
-        input_df: pandas.DataFrame {n_samples, n_features+['class', 'group', 'guess']}
-            Input DataFrame to perform feature selection on
-        k: int
-            The top k features to keep from the original set of features in the training data
-
-        Returns
-        -------
-        subsetted_df: pandas.DataFrame {n_samples, n_filtered_features + ['guess', 'group', 'class']}
-            Returns a DataFrame containing the `k` best features
-
-        """
-        training_features = input_df.loc[input_df['group'] == 'training'].drop(self.non_feature_columns, axis=1)
-        training_class_vals = input_df.loc[input_df['group'] == 'training', 'class'].values
-
-        if k < 1:
-            k = 1
-        elif k >= len(training_features.columns):
-            k = 'all'
-
-        if len(training_features.columns.values) == 0:
-            return input_df.copy()
-
-        with warnings.catch_warnings():
-            # Ignore warnings about constant features
-            warnings.simplefilter('ignore', category=UserWarning)
-
-            selector = SelectKBest(f_classif, k=k)
-            selector.fit(training_features, training_class_vals)
-            mask = selector.get_support(True)
-
-        mask_cols = list(training_features.iloc[:, mask].columns) + self.non_feature_columns
-        return input_df[mask_cols].copy()
-
-    def _select_fwe(self, input_df, alpha):
-        """Uses scikit-learn's SelectFwe feature selection to subset the features according to p-values corresponding to family-wise error rate
-
-        Parameters
-        ----------
-        input_df: pandas.DataFrame {n_samples, n_features+['class', 'group', 'guess']}
-            Input DataFrame to perform feature selection on
-        alpha: float in the range [0.001, 0.05]
-            The highest uncorrected p-value for features to keep
-
-        Returns
-        -------
-        subsetted_df: pandas.DataFrame {n_samples, n_filtered_features + ['guess', 'group', 'class']}
-            Returns a DataFrame containing the 'best' features
-
-        """
-        training_features = input_df.loc[input_df['group'] == 'training'].drop(self.non_feature_columns, axis=1)
-        training_class_vals = input_df.loc[input_df['group'] == 'training', 'class'].values
-
-        # Clamp alpha in the range [0.001, 0.05]
-        alpha = max(min(0.05, alpha), 0.001)
-
-        if len(training_features.columns.values) == 0:
-            return input_df.copy()
-
-        with warnings.catch_warnings():
-            # Ignore warnings about constant features
-            warnings.simplefilter('ignore', category=UserWarning)
-
-            selector = SelectFwe(f_classif, alpha=alpha)
-            selector.fit(training_features, training_class_vals)
-            mask = selector.get_support(True)
-
-        mask_cols = list(training_features.iloc[:, mask].columns) + self.non_feature_columns
-        return input_df[mask_cols].copy()
-
-    def _variance_threshold(self, input_df, threshold):
-        """Uses scikit-learn's VarianceThreshold feature selection to learn the subset of features that pass the threshold
-
-        Parameters
-        ----------
-        input_df: pandas.DataFrame {n_samples, n_features+['class', 'group', 'guess']}
-            Input DataFrame to perform feature selection on
-        threshold: float
-            The variance threshold that removes features that fall under the threshold
-
-        Returns
-        -------
-        subsetted_df: pandas.DataFrame {n_samples, n_filtered_features + ['guess', 'group', 'class']}
-            Returns a DataFrame containing the features that are above the variance threshold
-
-        """
-        training_features = input_df.loc[input_df['group'] == 'training'].drop(self.non_feature_columns, axis=1)
-
-        selector = VarianceThreshold(threshold=threshold)
-        try:
-            selector.fit(training_features)
-        except ValueError:
-            # None features are above the variance threshold
-            return input_df[['guess', 'class', 'group']].copy()
-
-        mask = selector.get_support(True)
-        mask_cols = list(training_features.iloc[:, mask].columns) + self.non_feature_columns
-        return input_df[mask_cols].copy()
-
-    def _standard_scaler(self, input_df):
-        """Uses scikit-learn's StandardScaler to scale the features by removing their mean and scaling to unit variance
-
-        Parameters
-        ----------
-        input_df: pandas.DataFrame {n_samples, n_features+['class', 'group', 'guess']}
-            Input DataFrame to scale
-
-        Returns
-        -------
-        scaled_df: pandas.DataFrame {n_samples, n_features + ['guess', 'group', 'class']}
-            Returns a DataFrame containing the scaled features
-
-        """
-        training_features = input_df.loc[input_df['group'] == 'training'].drop(self.non_feature_columns, axis=1)
-
-        if len(training_features.columns.values) == 0:
-            return input_df.copy()
-
-        # The scaler must be fit on only the training data
-        scaler = StandardScaler(copy=False)
-        scaler.fit(training_features.values.astype(np.float64))
-        scaled_features = scaler.transform(input_df.drop(self.non_feature_columns, axis=1).values.astype(np.float64))
-
-        for col_num, column in enumerate(input_df.drop(self.non_feature_columns, axis=1).columns.values):
-            input_df.loc[:, column] = scaled_features[:, col_num]
-
-        return input_df.copy()
-
-    def _robust_scaler(self, input_df):
-        """Uses scikit-learn's RobustScaler to scale the features using statistics that are robust to outliers
-
-        Parameters
-        ----------
-        input_df: pandas.DataFrame {n_samples, n_features+['class', 'group', 'guess']}
-            Input DataFrame to scale
-
-        Returns
-        -------
-        scaled_df: pandas.DataFrame {n_samples, n_features + ['guess', 'group', 'class']}
-            Returns a DataFrame containing the scaled features
-
-        """
-        training_features = input_df.loc[input_df['group'] == 'training'].drop(self.non_feature_columns, axis=1)
-
-        if len(training_features.columns.values) == 0:
-            return input_df.copy()
-
-        # The scaler must be fit on only the training data
-        scaler = RobustScaler(copy=False)
-        scaler.fit(training_features.values.astype(np.float64))
-        scaled_features = scaler.transform(input_df.drop(self.non_feature_columns, axis=1).values.astype(np.float64))
-
-        for col_num, column in enumerate(input_df.drop(self.non_feature_columns, axis=1).columns.values):
-            input_df.loc[:, column] = scaled_features[:, col_num]
-
-        return input_df.copy()
-
-    def _polynomial_features(self, input_df):
-        """Uses scikit-learn's PolynomialFeatures to construct new degree-2 polynomial features from the existing feature set
-
-        Parameters
-        ----------
-        input_df: pandas.DataFrame {n_samples, n_features+['class', 'group', 'guess']}
-            Input DataFrame to scale
-
-        Returns
-        -------
-        modified_df: pandas.DataFrame {n_samples, n_constructed_features + ['guess', 'group', 'class']}
-            Returns a DataFrame containing the constructed features
-
-        """
-        training_features = input_df.loc[input_df['group'] == 'training'].drop(self.non_feature_columns, axis=1)
-
-        if len(training_features.columns.values) == 0:
-            return input_df.copy()
-        elif len(training_features.columns.values) > 700:
-            # Too many features to produce - skip this operator
-            return input_df.copy()
-
-        # The feature constructor must be fit on only the training data
-        poly = PolynomialFeatures(degree=2, include_bias=False, interaction_only=False)
-        poly.fit(training_features.values.astype(np.float64))
-        constructed_features = poly.transform(input_df.drop(self.non_feature_columns, axis=1).values.astype(np.float64))
-
-        modified_df = pd.DataFrame(data=constructed_features)
-
-        for non_feature_column in self.non_feature_columns:
-            modified_df[non_feature_column] = input_df[non_feature_column].values
-
-        new_col_names = {}
-        for column in modified_df.columns.values:
-            if type(column) != str:
-                new_col_names[column] = str(column).zfill(10)
-        modified_df.rename(columns=new_col_names, inplace=True)
-
-        return modified_df.copy()
-
-    def _min_max_scaler(self, input_df):
-        """Uses scikit-learn's MinMaxScaler to transform all of the features by scaling them to the range [0, 1]
-
-        Parameters
-        ----------
-        input_df: pandas.DataFrame {n_samples, n_features+['class', 'group', 'guess']}
-            Input DataFrame to scale
-
-        Returns
-        -------
-        modified_df: pandas.DataFrame {n_samples, n_features + ['guess', 'group', 'class']}
-            Returns a DataFrame containing the scaled features
-
-        """
-        training_features = input_df.loc[input_df['group'] == 'training'].drop(self.non_feature_columns, axis=1)
-
-        if len(training_features.columns.values) == 0:
-            return input_df.copy()
-
-        # The feature scaler must be fit on only the training data
-        mm_scaler = MinMaxScaler(copy=False)
-        mm_scaler.fit(training_features.values.astype(np.float64))
-        scaled_features = mm_scaler.transform(input_df.drop(self.non_feature_columns, axis=1).values.astype(np.float64))
-
-        modified_df = pd.DataFrame(data=scaled_features)
-
-        for non_feature_column in self.non_feature_columns:
-            modified_df[non_feature_column] = input_df[non_feature_column].values
-
-        new_col_names = {}
-        for column in modified_df.columns.values:
-            if type(column) != str:
-                new_col_names[column] = str(column).zfill(10)
-        modified_df.rename(columns=new_col_names, inplace=True)
-
-        return modified_df.copy()
-
-    def _max_abs_scaler(self, input_df):
-        """Uses scikit-learn's MaxAbsScaler to transform all of the features by scaling them to [0, 1] relative to the feature's maximum value
-
-        Parameters
-        ----------
-        input_df: pandas.DataFrame {n_samples, n_features+['class', 'group', 'guess']}
-            Input DataFrame to scale
-
-        Returns
-        -------
-        modified_df: pandas.DataFrame {n_samples, n_features + ['guess', 'group', 'class']}
-            Returns a DataFrame containing the scaled features
-
-        """
-        training_features = input_df.loc[input_df['group'] == 'training'].drop(self.non_feature_columns, axis=1)
-
-        if len(training_features.columns.values) == 0:
-            return input_df.copy()
-
-        # The feature scaler must be fit on only the training data
-        ma_scaler = MaxAbsScaler(copy=False)
-        ma_scaler.fit(training_features.values.astype(np.float64))
-        scaled_features = ma_scaler.transform(input_df.drop(self.non_feature_columns, axis=1).values.astype(np.float64))
-
-        modified_df = pd.DataFrame(data=scaled_features)
-
-        for non_feature_column in self.non_feature_columns:
-            modified_df[non_feature_column] = input_df[non_feature_column].values
-
-        new_col_names = {}
-        for column in modified_df.columns.values:
-            if type(column) != str:
-                new_col_names[column] = str(column).zfill(10)
-        modified_df.rename(columns=new_col_names, inplace=True)
-
-        return modified_df.copy()
-
-    def _binarizer(self, input_df, threshold):
-        """Uses scikit-learn's Binarizer to binarize all of the features, setting any feature >`threshold` to 1 and all others to 0
-
-        Parameters
-        ----------
-        input_df: pandas.DataFrame {n_samples, n_features+['class', 'group', 'guess']}
-            Input DataFrame to scale
-        threshold: float
-            Feature values below or equal to this value are replaced by 0, above it by 1
-
-        Returns
-        -------
-        modified_df: pandas.DataFrame {n_samples, n_features + ['guess', 'group', 'class']}
-            Returns a DataFrame containing the binarized features
-=======
-            output_file.write(export_pipeline(self._optimized_pipeline))
->>>>>>> ec690cae
-
     def _evaluate_individual(self, individual, data):
         """Determines the `individual`'s fitness according to its performance on
         the provided data
@@ -1310,13 +559,9 @@
         try:
             # Transform the tree expression in a callable function
             func = self._toolbox.compile(expr=individual)
-<<<<<<< HEAD
-            # Count the number of pipeline operators as a measure of pipeline complexity
-=======
 
             # Count the number of pipeline operators as a measure of pipeline
             # complexity
->>>>>>> ec690cae
             operator_count = 0
             for i in range(len(individual)):
                 node = individual[i]
@@ -1325,57 +570,37 @@
                 if type(node) is deap.gp.Primitive and node.name == 'CombineDFs':
                     continue
                 operator_count += 1
-<<<<<<< HEAD
-            result = func(training_testing_data)
-            result = result[result['group'] == 'testing']
+
+            result = func(data)
+            result = result[result[:, GROUP_COL] == TESTING_GROUP]
             #If the scoring function requires we use predict_proba or decision_function then unpickle the data we pickled when training the classifier
             if self.clf_eval_func == 'predict_proba' or self.clf_eval_func == 'decision_function':
-                resulting_score = self.scoring_function(result.loc[:, 'class'], [np.loads(x) for x in result.loc[:, 'guess']], **self.scoring_kwargs)
+                resulting_score = self.scoring_function(result[:, CLASS_COL], [np.loads(x) for x in result[:, GUESS_COL]], **self.scoring_kwargs)
             else:
-                resulting_score = self.scoring_function(result.loc[:, 'class'], result.loc[:, 'guess'], **self.scoring_kwargs)
+                resulting_score = self.scoring_function(result[:, CLASS_COL], result[:, GUESS_COL], **self.scoring_kwargs)
 
         except MemoryError:
-            # Throw out GP expressions that are too large to be compiled in Python
+            # Throw out GP expressions that are too large to be compiled
             if self.score_sign == -1:
                 return 5000., -5000.
             else:
                 return 5000., 0.
         except (KeyboardInterrupt, SystemExit):
             raise
-        except Exception:
-            # Catch-all: Do not allow one pipeline that crashes to cause TPOT to crash
-            # Instead, assign the crashing pipeline a poor fitness
-            if self.score_sign == -1:
-                return 5000., -5000.
-            else:
-                return 5000., 0.
-=======
-
-            result = func(data)
-            result = result[result[:, GROUP_COL] == TESTING_GROUP]
-            resulting_score = self.scoring_function(result)
-
-        except MemoryError:
-            # Throw out GP expressions that are too large to be compiled
-            return 5000., 0.
-        except (KeyboardInterrupt, SystemExit):
-            raise
         # except Exception:
             # Catch-all: Do not allow one pipeline that crashes to cause TPOT
             # to crash. Instead, assign the crashing pipeline a poor fitness
+        #     if self.score_sign == -1:
+        #         return 5000., -5000.
+        #     else:
+        #         return 5000., 0.
         #     return 5000., 0.
->>>>>>> ec690cae
         finally:
             if not self.pbar.disable:
                 self.pbar.update(1)  # One more pipeline evaluated
-
-<<<<<<< HEAD
-        if isinstance(resulting_score, float) or isinstance(resulting_score, np.float64) or isinstance(resulting_score, np.float32):
+                
+        if type(resulting_score) in [float, np.float64, np.float32]:
             return max(1, operator_count), resulting_score * self.score_sign
-=======
-        if type(resulting_score) in [float, np.float64, np.float32]:
-            return max(1, operator_count), resulting_score
->>>>>>> ec690cae
         else:
             raise ValueError('Scoring function does not return a float')
 
@@ -1384,17 +609,11 @@
 
         Parameters
         ----------
-<<<<<<< HEAD
-        y_true: pandas.DataFrame {n_samples, 1}
-            A DataFrame containing a pipeline's classes for the testing data
-
-        y_pred: pandas.DataFrame {n_samples, 1}
-            A DataFrame containing a pipeline's guesses for the testing data 
-=======
-        result: numpy.ndarray {n_samples, n_features}
-            A numpy matrix containing a pipeline's predictions and the
-            corresponding classes for the testing data
->>>>>>> ec690cae
+        y_true: numpy.ndarray {n_samples, 1}
+            A numpy matrix containing a pipeline's classes for the testing data
+
+        y_pred: numpy.ndarray {n_samples, 1}
+            A numpy matrix containing a pipeline's guesses for the testing data 
 
         Returns
         -------
@@ -1403,26 +622,24 @@
             accuracy on the testing data
 
         """
-<<<<<<< HEAD
-        result = pd.DataFrame()
-        result['class'] = y_true
-        result['guess'] = y_pred
-
-        all_classes = list(set(result['class'].values))
-=======
-        all_classes = list(set(result[:, CLASS_COL]))
->>>>>>> ec690cae
+        result = np.zeros((y_true.shape, 2))
+        class_col = 0
+        guess_col = 1
+        result[:, class_col] = y_true
+        result[:, guess_col] = y_pred
+
+        all_classes = list(set(result[:, class_col]))
         all_class_accuracies = []
         for this_class in all_classes:
             this_class_sensitivity = \
-                float(result[(result[:, GUESS_COL] == this_class) &
-                             (result[:, CLASS_COL] == this_class)].shape[0]) /\
-                float(result[result[:, CLASS_COL] == this_class].shape[0])
+                float(result[(result[:, guess_col] == this_class) &
+                             (result[:, class_col] == this_class)].shape[0]) /\
+                float(result[result[:, class_col] == this_class].shape[0])
 
             this_class_specificity = \
-                float(result[(result[:, GUESS_COL] != this_class) &
-                             (result[:, CLASS_COL] != this_class)].shape[0]) /\
-                float(result[result[:, CLASS_COL] != this_class].shape[0])
+                float(result[(result[:, guess_col] != this_class) &
+                             (result[:, class_col] != this_class)].shape[0]) /\
+                float(result[result[:, class_col] != this_class].shape[0])
 
             this_class_accuracy = (this_class_sensitivity + this_class_specificity) / 2.
             all_class_accuracies.append(this_class_accuracy)
