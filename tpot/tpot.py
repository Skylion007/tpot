--- conflicted
+++ resolved
@@ -18,562 +18,13 @@
 
 """
 
-<<<<<<< HEAD
 from .base import TPOTBase
-from .metrics import balanced_accuracy
 
 
 class TPOTClassifier(TPOTBase):
     """TPOT estimator for classification problems"""
 
-    scoring_function = staticmethod(balanced_accuracy)  # Classification scoring
-=======
-from __future__ import print_function
-import argparse
-import random
-import inspect
-import warnings
-import sys
-from functools import partial
-from datetime import datetime
-
-import numpy as np
-import deap
-from deap import algorithms, base, creator, tools, gp
-from tqdm import tqdm
-
-from sklearn.base import BaseEstimator
-from sklearn.cross_validation import train_test_split, cross_val_score
-from sklearn.pipeline import make_pipeline, make_union
-from sklearn.preprocessing import FunctionTransformer
-from sklearn.ensemble import VotingClassifier
-from sklearn.metrics import make_scorer
-
-from update_checker import update_check
-
-from ._version import __version__
-from .export_utils import export_pipeline, expr_to_tree, generate_pipeline_code
-from .decorators import _gp_new_generation
-from . import operators
-from .operators import CombineDFs
-from .gp_types import Bool, Output_DF
-from .metrics import SCORERS
-
-
-class TPOT(BaseEstimator):
-
-    """TPOT automatically creates and optimizes machine learning pipelines using genetic programming"""
-
-    def __init__(self, population_size=100, generations=100,
-                 mutation_rate=0.9, crossover_rate=0.05,
-                 scoring_function='balanced_accuracy', num_cv_folds=3,
-                 max_time_mins=None,
-                 random_state=None, verbosity=0,
-                 disable_update_check=False):
-        """Sets up the genetic programming algorithm for pipeline optimization.
-
-        Parameters
-        ----------
-        population_size: int (default: 100)
-            The number of pipelines in the genetic algorithm population. Must
-            be > 0.The more pipelines in the population, the slower TPOT will
-            run, but it's also more likely to find better pipelines.
-        generations: int (default: 100)
-            The number of generations to run pipeline optimization for. Must
-            be > 0. The more generations you give TPOT to run, the longer it
-            takes, but it's also more likely to find better pipelines.
-        mutation_rate: float (default: 0.9)
-            The mutation rate for the genetic programming algorithm in the range
-            [0.0, 1.0]. This tells the genetic programming algorithm how many
-            pipelines to apply random changes to every generation. We don't
-            recommend that you tweak this parameter unless you know what you're
-            doing.
-        crossover_rate: float (default: 0.05)
-            The crossover rate for the genetic programming algorithm in the
-            range [0.0, 1.0]. This tells the genetic programming algorithm how
-            many pipelines to "breed" every generation. We don't recommend that
-            you tweak this parameter unless you know what you're doing.
-        scoring_function: str (default: balanced_accuracy)
-            Function used to evaluate the goodness of a given pipeline for the
-            classification problem. By default, balanced class accuracy is used.
-            TPOT assumes that any function with "error" or "loss" in the name is meant to
-            be minimized, whereas any other functions will be maximized.
-
-            Offers the same options as sklearn.cross_validation.cross_val_score:
-
-            ['accuracy', 'average_precision', 'f1', 'f1_macro', 'f1_micro', 'f1_samples',
-             'f1_weighted', 'log_loss', 'mean_absolute_error', 'mean_squared_error',
-             'median_absolute_error', 'precision', 'precision_macro', 'precision_micro',
-             'precision_samples', 'precision_weighted', 'r2', 'recall', 'recall_macro',
-             'recall_micro', 'recall_samples', 'recall_weighted', 'roc_auc']
-             
-              or a callable function with signature scorer(y_true, y_pred)
-        num_cv_folds: int (default: 3)
-            The number of folds to evaluate each pipeline over in k-fold cross-validation
-            during the TPOT pipeline optimization process
-        max_time_mins: int (default: None)
-            How many minutes TPOT has to optimize the pipeline. If not None, this setting
-            will override the `generations` parameter.
-        random_state: int (default: 0)
-            The random number generator seed for TPOT. Use this to make sure
-            that TPOT will give you the same results each time you run it
-            against the same data set with that seed.
-        verbosity: int (default: 0)
-            How much information TPOT communicates while it's running.
-            0 = none, 1 = minimal, 2 = all
-        disable_update_check: bool (default: False)
-            Flag indicating whether the TPOT version checker should be disabled.
-
-        Returns
-        -------
-        None
-
-        """
-        # Prompt the user if their version is out of date
-        self.disable_update_check = disable_update_check
-        if not self.disable_update_check:
-            update_check('tpot', __version__)
-
-        self._hof = None
-        self._optimized_pipeline = None
-        self._fitted_pipeline = None
-        self.population_size = population_size
-        self.generations = generations
-        self.max_time_mins = max_time_mins
-
-        # Schedule TPOT to run for a very long time if the user specifies a run-time limit
-        # TPOT will automatically interrupt itself when the timer runs out
-        if not (max_time_mins is None):
-            self.generations = 1000000
-
-        self.mutation_rate = mutation_rate
-        self.crossover_rate = crossover_rate
-        self.verbosity = verbosity
-        self.operators_context = {
-            'make_pipeline': make_pipeline,
-            'make_union': make_union,
-            'VotingClassifier': VotingClassifier,
-            'FunctionTransformer': FunctionTransformer
-        }
-
-        self._pbar = None
-        self._gp_generation = 0
-        self.random_state = random_state
-
-        # If the user passed a custom scoring function, store it in the sklearn SCORERS dictionary
-        if hasattr(scoring_function, '__call__'):
-            scoring_function_name = scoring_function.__name__
-            if 'loss' in scoring_function_name or 'error' in scoring_function_name:
-                greater_is_better = False
-            else:
-                greater_is_better = True
-            SCORERS[scoring_function_name] = make_scorer(scoring_function, greater_is_better=greater_is_better)
-            self.scoring_function = scoring_function_name
-        else:
-            self.scoring_function = scoring_function
-
-        self.num_cv_folds = num_cv_folds
-
-        self._setup_pset()
-        self._setup_toolbox()
-
-    def _setup_pset(self):
-        self._pset = gp.PrimitiveSetTyped('MAIN', [np.ndarray], Output_DF)
-
-        # Rename pipeline input to "input_df"
-        self._pset.renameArguments(ARG0='input_matrix')
-
-        # Add all operators to the primitive set
-        for op in operators.Operator.inheritors():
-            if op.root:
-                # We need to add rooted primitives twice so that they can
-                # return both an Output_DF (and thus be the root of the tree),
-                # and return a np.ndarray so they can exist elsewhere in the
-                # tree.
-                p_types = (op.parameter_types()[0], Output_DF)
-                self._pset.addPrimitive(op, *p_types)
-
-            self._pset.addPrimitive(op, *op.parameter_types())
-
-            # Import required modules into local namespace so that pipelines
-            # may be evaluated directly
-            for key in sorted(op.import_hash.keys()):
-                module_list = ', '.join(sorted(op.import_hash[key]))
-
-                if key.startswith('tpot.'):
-                    exec('from {} import {}'.format(key[4:], module_list))
-                else:
-                    exec('from {} import {}'.format(key, module_list))
-
-                for var in op.import_hash[key]:
-                    self.operators_context[var] = eval(var)
-
-        self._pset.addPrimitive(CombineDFs(), [np.ndarray, np.ndarray], np.ndarray)
-
-        # Terminals
-        int_terminals = np.concatenate((
-            np.arange(0, 51, 1),
-            np.arange(60, 110, 10))
-        )
-
-        for val in int_terminals:
-            self._pset.addTerminal(val, int)
-
-        float_terminals = np.concatenate((
-            [1e-6, 1e-5, 1e-4, 1e-3],
-            np.arange(0., 1.01, 0.01),
-            np.arange(2., 51., 1.),
-            np.arange(60., 101., 10.))
-        )
-
-        for val in float_terminals:
-            self._pset.addTerminal(val, float)
-
-        self._pset.addTerminal(True, Bool)
-        self._pset.addTerminal(False, Bool)
-
-    def _setup_toolbox(self):
-        creator.create('FitnessMulti', base.Fitness, weights=(-1.0, 1.0))
-        creator.create('Individual', gp.PrimitiveTree, fitness=creator.FitnessMulti)
-
-        self._toolbox = base.Toolbox()
-        self._toolbox.register('expr', self._gen_grow_safe, pset=self._pset, min_=1, max_=3)
-        self._toolbox.register('individual', tools.initIterate, creator.Individual, self._toolbox.expr)
-        self._toolbox.register('population', tools.initRepeat, list, self._toolbox.individual)
-        self._toolbox.register('compile', self._compile_to_sklearn)
-        self._toolbox.register('select', self._combined_selection_operator)
-        self._toolbox.register('mate', gp.cxOnePoint)
-        self._toolbox.register('expr_mut', self._gen_grow_safe, min_=1, max_=4)
-        self._toolbox.register('mutate', self._random_mutation_operator)
-
-    def fit(self, features, classes):
-        """Fits a machine learning pipeline that maximizes classification score on the provided data
-
-        Uses genetic programming to optimize a machine learning pipeline that
-        maximizes classification score on the provided features and classes.
-        Performs an internal stratified training/testing cross-validaton split
-        to avoid overfitting on the provided data.
-
-        Parameters
-        ----------
-        features: array-like {n_samples, n_features}
-            Feature matrix
-        classes: array-like {n_samples}
-            List of class labels for prediction
-
-        Returns
-        -------
-        None
-
-        """
-        try:
-            if self.random_state:
-                random.seed(self.random_state)
-                np.random.seed(self.random_state)
-
-            self._start_datetime = datetime.now()
-            features = features.astype(np.float64)
-
-            self._toolbox.register('evaluate', self._evaluate_individual, features=features, classes=classes)
-            pop = self._toolbox.population(n=self.population_size)
-
-            def pareto_eq(ind1, ind2):
-                """Function used to determine whether two individuals are equal on the Pareto front
-
-                Parameters
-                ----------
-                ind1: DEAP individual from the GP population
-                    First individual to compare
-                ind2: DEAP individual from the GP population
-                    Second individual to compare
-
-                Returns
-                ----------
-                individuals_equal: bool
-                    Boolean indicating whether the two individuals are equal on
-                    the Pareto front
-
-                """
-                return np.all(ind1.fitness.values == ind2.fitness.values)
-
-            self._hof = tools.ParetoFront(similar=pareto_eq)
-
-            # Start the progress bar
-            if not (self.max_time_mins is None):
-                total_evals = self.population_size
-            else:
-                total_evals = self.population_size * (self.generations + 1)
-
-            self._pbar = tqdm(total=total_evals, unit='pipeline', leave=False,
-                              disable=not (self.verbosity >= 2), desc='GP Progress')
-
-            pop, _ = algorithms.eaSimple(
-                population=pop, toolbox=self._toolbox, cxpb=self.crossover_rate,
-                mutpb=self.mutation_rate, ngen=self.generations,
-                halloffame=self._hof, verbose=False)
-
-        # Allow for certain exceptions to signal a premature fit() cancellation
-        except (KeyboardInterrupt, SystemExit):
-            if self.verbosity > 0:
-                print('GP closed prematurely - will use current best pipeline')
-        finally:
-            # Close the progress bar
-            # Standard truthiness checks won't work for tqdm
-            if not isinstance(self._pbar, type(None)):
-                self._pbar.close()
-
-            # Reset gp_generation counter to restore initial state
-            self._gp_generation = 0
-
-            # Store the pipeline with the highest internal testing score
-            if self._hof:
-                top_score = -5000.
-                for pipeline, pipeline_scores in zip(self._hof.items, reversed(self._hof.keys)):
-                    if pipeline_scores.wvalues[1] > top_score:
-                        self._optimized_pipeline = pipeline
-                if self._optimized_pipeline is None:
-                    raise ValueError(('There was an error in the TPOT optimization process. ' 
-                                      'This could be because the data was not formatted properly, '
-                                      'or because data for a regression problem was provided to the TPOTClassifier object. '
-                                      'Please make sure you passed the data to TPOT correctly.'))
-                else:
-                    self._fitted_pipeline = self._toolbox.compile(expr=self._optimized_pipeline)
-                with warnings.catch_warnings():
-                    warnings.simplefilter('ignore')
-                    self._fitted_pipeline.fit(features, classes)
-
-            if self.verbosity in [1, 2] and self._optimized_pipeline:
-                # Add an extra line of spacing if the progress bar was used
-                if self.verbosity >= 2:
-                    print()
-                print('Best pipeline: {}'.format(self._optimized_pipeline))
-
-            # Store and fit the entire Pareto front if sciencing
-            elif self.verbosity >= 3 and self._hof:
-                self._hof_fitted_pipelines = {}
-                for pipeline in self._hof.items:
-                    self._hof_fitted_pipelines[str(pipeline)] = self._toolbox.compile(expr=pipeline)
-                    with warnings.catch_warnings():
-                        warnings.simplefilter('ignore')
-                        self._hof_fitted_pipelines[str(pipeline)].fit(features, classes)
-
-    def predict(self, features):
-        """Uses the optimized pipeline to predict the classes for a feature set
-
-        Parameters
-        ----------
-        features: array-like {n_samples, n_features}
-            Feature matrix to predict on
-
-        Returns
-        ----------
-        array-like: {n_samples}
-            Predicted classes for the feature matrix
-
-        """
-        if not self._fitted_pipeline:
-            raise ValueError(('A pipeline has not yet been optimized. '
-                              'Please call fit() first.'))
-        return self._fitted_pipeline.predict(features.astype(np.float64))
-
-    def fit_predict(self, features, classes):
-        """Convenience function that fits a pipeline then predicts on the provided features
-
-        Parameters
-        ----------
-        features: array-like {n_samples, n_features}
-            Feature matrix
-        classes: array-like {n_samples}
-            List of class labels for prediction
-
-        Returns
-        ----------
-        array-like: {n_samples}
-            Predicted classes for the provided features
-
-        """
-        self.fit(features, classes)
-        return self.predict(features)
-
-    def score(self, testing_features, testing_classes):
-        """Estimates the testing score of the optimized pipeline using the scoring function provided to TPOT
-
-        Parameters
-        ----------
-        testing_features: array-like {n_samples, n_features}
-            Feature matrix of the testing set
-        testing_classes: array-like {n_samples}
-            List of class labels for prediction in the testing set
-
-        Returns
-        -------
-        accuracy_score: float
-            The estimated test score
-
-        """
-        if self._fitted_pipeline is None:
-            raise ValueError(('A pipeline has not yet been optimized. '
-                              'Please call fit() first.'))
-
-        return SCORERS[self.scoring_function](self._fitted_pipeline, testing_features.astype(np.float64), testing_classes)
-
-    def set_params(self, **params):
-        """Set the parameters of a TPOT instance
-
-        Returns
-        -------
-        self
-
-        """
-        self.__init__(**params)
-        return self
-
-    def export(self, output_file_name):
-        """Exports the current optimized pipeline as Python code
-
-        Parameters
-        ----------
-        output_file_name: str
-            String containing the path and file name of the desired output file
-
-        Returns
-        -------
-        None
-
-        """
-        if self._optimized_pipeline is None:
-            raise ValueError(('A pipeline has not yet been optimized. '
-                              'Please call fit() first.'))
-
-        with open(output_file_name, 'w') as output_file:
-            output_file.write(export_pipeline(self._optimized_pipeline))
-
-    def _compile_to_sklearn(self, expr):
-        """Compiles a DEAP pipeline into a sklearn pipeline
-
-        Parameters
-        ----------
-        expr: DEAP individual
-            The DEAP pipeline to be compiled
-
-        Returns
-        -------
-        sklearn_pipeline: sklearn.pipeline.Pipeline
-
-        """
-        sklearn_pipeline = generate_pipeline_code(expr_to_tree(expr))
-
-        return eval(sklearn_pipeline, self.operators_context)
-
-    def _set_param_recursive(self, pipeline_steps, parameter, value):
-        """Recursively iterates through all objects in the pipeline and sets the given parameter to the specified value
-
-        Parameters
-        ----------
-        pipeline_steps: array-like
-            List of (str, obj) tuples from a scikit-learn pipeline or related object
-        parameter: str
-            The parameter to assign a value for in each pipeline object
-        value: any
-            The value to assign the parameter to in each pipeline object
-
-        Returns
-        -------
-        None
-
-        """
-        for (_, obj) in pipeline_steps:
-            if hasattr(obj, 'steps'):
-                self._set_param_recursive(obj.steps)
-            elif hasattr(obj, 'transformer_list'):
-                self._set_param_recursive(obj.transformer_list)
-            elif hasattr(obj, 'estimators'):
-                self._set_param_recursive(obj.estimators)
-            else:
-                if hasattr(obj, parameter):
-                    setattr(obj, parameter, value)
-
-    def _evaluate_individual(self, individual, features, classes):
-        """Determines the `individual`'s fitness according to its performance on the provided data
-
-        Parameters
-        ----------
-        individual: DEAP individual
-            A list of pipeline operators and model parameters that can be
-            compiled by DEAP into a callable function
-        features: numpy.ndarray {n_samples, n_features}
-            A numpy matrix containing the training and testing features for the
-            `individual`'s evaluation
-        classes: numpy.ndarray {n_samples, }
-            A numpy matrix containing the training and testing classes for the
-            `individual`'s evaluation
-
-        Returns
-        -------
-        fitness: float
-            Returns a float value indicating the `individual`'s fitness
-            according to its performance on the provided data
-
-        """
-        try:
-            if self.max_time_mins:
-                total_mins_elapsed = (datetime.now() - self._start_datetime).total_seconds() / 60.
-                if total_mins_elapsed >= self.max_time_mins:
-                    raise KeyboardInterrupt('{} minutes have elapsed. TPOT will close down'.format(total_mins_elapsed))
-
-            # Transform the tree expression into an sklearn pipeline
-            sklearn_pipeline = self._toolbox.compile(expr=individual)
-            self._set_param_recursive(sklearn_pipeline.steps, 'random_state', 42)
-
-            # Count the number of pipeline operators as a measure of pipeline complexity
-            operator_count = 0
-            for i in range(len(individual)):
-                node = individual[i]
-                if ((type(node) is deap.gp.Terminal) or
-                     type(node) is deap.gp.Primitive and node.name == 'CombineDFs'):
-                    continue
-                operator_count += 1
-
-            with warnings.catch_warnings():
-                warnings.simplefilter('ignore')
-                cv_scores = cross_val_score(sklearn_pipeline, features, classes, cv=self.num_cv_folds, scoring=self.scoring_function)
-
-            resulting_score = np.mean(cv_scores)
-
-        except Exception:
-            # Catch-all: Do not allow one pipeline that crashes to cause TPOT
-            # to crash. Instead, assign the crashing pipeline a poor fitness
-            # import traceback
-            # traceback.print_exc()
-            return 5000., -5000.
-        finally:
-            if not self._pbar.disable:
-                self._pbar.update(1)  # One more pipeline evaluated
-
-        if type(resulting_score) in [float, np.float64, np.float32]:
-            return max(1, operator_count), resulting_score
-        else:
-            raise ValueError('Scoring function does not return a float')
-
-    @_gp_new_generation
-    def _combined_selection_operator(self, individuals, k):
-        """Perform NSGA2 selection on the population according to their Pareto fitness
-
-        Parameters
-        ----------
-        individuals: list
-            A list of individuals to perform selection on
-        k: int
-            The number of individuals to return from the selection phase
-
-        Returns
-        -------
-        fitness: list
-            Returns a list of individuals that were selected
-
-        """
-        return tools.selNSGA2(individuals, int(k / 5.)) * 5
->>>>>>> a3692271
+    scoring_function = 'balanced_accuracy'  # Classification scoring
 
     def _ignore_operator(self, op):
         """Filter that describes which operators are not used
@@ -601,198 +52,4 @@
             TPOT Pipeline operator being tested
 
         """
-<<<<<<< HEAD
-        return not op.regression
-=======
-        if type_ is None:
-            type_ = pset.ret
-        expr = []
-        height = np.random.randint(min_, max_)
-        stack = [(0, type_)]
-        while len(stack) != 0:
-            depth, type_ = stack.pop()
-
-            # We've added a type_ parameter to the condition function
-            if condition(height, depth, type_):
-                try:
-                    term = np.random.choice(pset.terminals[type_])
-                except IndexError:
-                    _, _, traceback = sys.exc_info()
-                    raise IndexError("The gp.generate function tried to add "
-                                      "a terminal of type '%s', but there is "
-                                      "none available." % (type_,)).\
-                                      with_traceback(traceback)
-                if inspect.isclass(term):
-                    term = term()
-                expr.append(term)
-            else:
-                try:
-                    prim = np.random.choice(pset.primitives[type_])
-                except IndexError:
-                    _, _, traceback = sys.exc_info()
-                    raise IndexError("The gp.generate function tried to add "
-                                      "a primitive of type '%s', but there is "
-                                      "none available." % (type_,)).\
-                                      with_traceback(traceback)
-                expr.append(prim)
-                for arg in reversed(prim.args):
-                    stack.append((depth+1, arg))
-
-        return expr
-
-
-def positive_integer(value):
-    """Ensures that the provided value is a positive integer; throws an exception otherwise
-
-    Parameters
-    ----------
-    value: int
-        The number to evaluate
-
-    Returns
-    -------
-    value: int
-        Returns a positive integer
-    """
-    try:
-        value = int(value)
-    except Exception:
-        raise argparse.ArgumentTypeError('Invalid int value: \'{}\''.format(value))
-    if value < 0:
-        raise argparse.ArgumentTypeError('Invalid positive int value: \'{}\''.format(value))
-    return value
-
-
-def float_range(value):
-    """Ensures that the provided value is a float integer in the range [0., 1.]; throws an exception otherwise
-
-    Parameters
-    ----------
-    value: float
-        The number to evaluate
-
-    Returns
-    -------
-    value: float
-        Returns a float in the range (0., 1.)
-    """
-    try:
-        value = float(value)
-    except:
-        raise argparse.ArgumentTypeError('Invalid float value: \'{}\''.format(value))
-    if value < 0.0 or value > 1.0:
-        raise argparse.ArgumentTypeError('Invalid float value: \'{}\''.format(value))
-    return value
-
-
-def main():
-    """Main function that is called when TPOT is run on the command line"""
-    parser = argparse.ArgumentParser(description='A Python tool that automatically creates and '
-                                                 'optimizes machine learning pipelines using genetic programming.',
-                                     add_help=False)
-
-    parser.add_argument('INPUT_FILE', type=str, help='Data file to optimize the pipeline on; ensure that the class label column is labeled as "class".')
-
-    parser.add_argument('-h', '--help', action='help', help='Show this help message and exit.')
-
-    parser.add_argument('-is', action='store', dest='INPUT_SEPARATOR', default='\t',
-                        type=str, help='Character used to separate columns in the input file.')
-
-    parser.add_argument('-o', action='store', dest='OUTPUT_FILE', default='',
-                        type=str, help='File to export the final optimized pipeline.')
-
-    parser.add_argument('-g', action='store', dest='GENERATIONS', default=100,
-                        type=positive_integer, help='Number of generations to run pipeline optimization over.\nGenerally, TPOT will work better when '
-                                                    'you give it more generations (and therefore time) to optimize over. TPOT will evaluate '
-                                                    'GENERATIONS x POPULATION_SIZE number of pipelines in total.')
-
-    parser.add_argument('-p', action='store', dest='POPULATION_SIZE', default=100,
-                        type=positive_integer, help='Number of individuals in the GP population.\nGenerally, TPOT will work better when you give it '
-                                                    ' more individuals (and therefore time) to optimize over. TPOT will evaluate '
-                                                    'GENERATIONS x POPULATION_SIZE number of pipelines in total.')
-
-    parser.add_argument('-mr', action='store', dest='MUTATION_RATE', default=0.9,
-                        type=float_range, help='GP mutation rate in the range [0.0, 1.0]. We recommend using the default parameter unless you '
-                                               'understand how the mutation rate affects GP algorithms.')
-
-    parser.add_argument('-xr', action='store', dest='CROSSOVER_RATE', default=0.05,
-                        type=float_range, help='GP crossover rate in the range [0.0, 1.0]. We recommend using the default parameter unless you '
-                                               'understand how the crossover rate affects GP algorithms.')
-
-    parser.add_argument('-cv', action='store', dest='NUM_CV_FOLDS', default=3,
-                        type=int, help='The number of folds to evaluate each pipeline over in k-fold cross-validation during the '
-                                       'TPOT pipeline optimization process.')
-
-    parser.add_argument('-scoring', action='store', dest='SCORING_FN', default='balanced_accuracy',
-                        type=str, help='Function used to evaluate the goodness of a given pipeline for the '
-                        'classification problem. By default, balanced class accuracy is used. '
-                        'TPOT assumes that any function with "error" or "loss" in the name is meant'
-                        'to be minimized, whereas any other functions will be maximized.'
-                        'Offers the same options as cross_val_score: '
-                        '"accuracy", "average_precision", "f1", "f1_macro", "f1_micro", "f1_samples",'
-                        '"f1_weighted", "log_loss", "mean_absolute_error", "mean_squared_error",'
-                        '"median_absolute_error", "precision", "precision_macro", "precision_micro",'
-                        '"precision_samples", "precision_weighted", "r2", "recall", "recall_macro",'
-                        '"recall_micro", "recall_samples", "recall_weighted", "roc_auc"')
-
-    parser.add_argument('-maxtime', action='store', dest='MAX_TIME_MINS', default=None,
-                        type=int, help='How many minutes TPOT has to optimize the pipeline. This setting will override the GENERATIONS parameter '
-                                       'and allow TPOT to run until it runs out of time.')
-
-    parser.add_argument('-s', action='store', dest='RANDOM_STATE', default=None,
-                        type=int, help='Random number generator seed for reproducibility. Set this seed if you want your TPOT run to be reproducible '
-                                       'with the same seed and data set in the future.')
-
-    parser.add_argument('-v', action='store', dest='VERBOSITY', default=1, choices=[0, 1, 2, 3],
-                        type=int, help='How much information TPOT communicates while it is running: 0 = none, 1 = minimal, 2 = high, 3 = all.')
-
-    parser.add_argument('--no-update-check', action='store_true', dest='DISABLE_UPDATE_CHECK', default=False,
-                        help='Flag indicating whether the TPOT version checker should be disabled.')
-
-    parser.add_argument('--version', action='version', version='TPOT {version}'.format(version=__version__),
-                        help='Show TPOT\'s version number and exit.')
-
-    args = parser.parse_args()
-
-    if args.VERBOSITY >= 2:
-        print('\nTPOT settings:')
-        for arg in sorted(args.__dict__):
-            arg_val = args.__dict__[arg]
-            if arg == 'DISABLE_UPDATE_CHECK':
-                continue
-            print('{}\t=\t{}'.format(arg, arg_val))
-        print('')
-
-    input_data = np.recfromcsv(args.INPUT_FILE, delimiter=args.INPUT_SEPARATOR, dtype=np.float64)
-    features = np.delete(input_data.view(np.float64).reshape(input_data.size, -1),
-                         input_data.dtype.names.index('class'), axis=1)
-
-    training_features, testing_features, training_classes, testing_classes = \
-        train_test_split(features, input_data['class'], random_state=args.RANDOM_STATE)
-
-    tpot = TPOT(generations=args.GENERATIONS, population_size=args.POPULATION_SIZE,
-                mutation_rate=args.MUTATION_RATE, crossover_rate=args.CROSSOVER_RATE,
-                num_cv_folds=args.NUM_CV_FOLDS, scoring_function=args.SCORING_FN,
-                max_time_mins=args.MAX_TIME_MINS,
-                random_state=args.RANDOM_STATE, verbosity=args.VERBOSITY,
-                disable_update_check=args.DISABLE_UPDATE_CHECK)
-
-    tpot.fit(training_features, training_classes)
-
-    if args.VERBOSITY in [1, 2] and tpot._optimized_pipeline:
-        print('\nTraining score: {}'.format(max([tpot._hof.keys[x].wvalues[1] for x in range(len(tpot._hof.keys))])))
-        print('Holdout score: {}'.format(tpot.score(testing_features, testing_classes)))
-    elif args.VERBOSITY >= 3 and tpot._hof:
-        print('\nFinal Pareto front holdout scores:')
-        for pipeline, pipeline_scores in zip(tpot._hof.items, reversed(tpot._hof.keys)):
-            print('{}\t{}\t{}'.format(-pipeline_scores.wvalues[0],
-                                      tpot._hof_fitted_pipelines[str(pipeline)].score(testing_features, testing_classes),
-                                      pipeline))
-
-    if args.OUTPUT_FILE != '':
-        tpot.export(args.OUTPUT_FILE)
-
-
-if __name__ == '__main__':
-    main()
->>>>>>> a3692271
+        return not op.regression