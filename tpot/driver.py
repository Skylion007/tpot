--- conflicted
+++ resolved
@@ -447,9 +447,6 @@
     return input_data
 
 
-<<<<<<< HEAD
-def main():
-=======
 def load_scoring_function(scoring_func):
     """
     converts mymodule.myfunc in the myfunc
@@ -474,7 +471,6 @@
 
 
 def tpot_driver(args):
->>>>>>> b9c79f5e
     """Perform a TPOT run."""
     if args.VERBOSITY >= 2:
         _print_args(args)
