--- conflicted
+++ resolved
@@ -566,7 +566,6 @@
             # Count the number of pipeline operators as a measure of pipeline complexity
             operator_count = 0
 
-<<<<<<< HEAD
             # check if the individual are evaluated before
             if individual_str in self.eval_ind:
                 # get fitness score from previous evaluation
@@ -591,24 +590,6 @@
                     resulting_score = np.mean(cv_scores)
                 except TypeError:
                     raise TypeError('Warning: cv_scores is None due to timeout during evaluation of pipeline')
-=======
-            # add time limit for evaluation of pipeline
-            for i in range(len(individual)):
-                node = individual[i]
-                if ((type(node) is deap.gp.Terminal) or
-                     type(node) is deap.gp.Primitive and node.name == 'CombineDFs'):
-                    continue
-                operator_count += 1
-
-            with warnings.catch_warnings():
-                warnings.simplefilter('ignore')
-                cv_scores = cross_val_score(self, sklearn_pipeline, features, classes,
-                    cv=self.num_cv_folds, scoring=self.scoring_function)
-            try:
-                resulting_score = np.mean(cv_scores)
-            except TypeError:
-                raise TypeError('Warning: cv_scores is None due to timeout during evaluation of pipeline')
->>>>>>> c874763b
 
         except Exception:
             # Catch-all: Do not allow one pipeline that crashes to cause TPOT
