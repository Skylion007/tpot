--- conflicted
+++ resolved
@@ -573,47 +573,8 @@
                     # Standard truthiness checks won't work for tqdm
                     if not isinstance(self._pbar, type(None)):
                         self._pbar.close()
-
-<<<<<<< HEAD
-                    # Store the pipeline with the highest internal testing score
-                    if self._pareto_front:
-                        self._update_top_pipeline()
-
-                        # It won't raise error for a small test like in a unit test because a few pipeline sometimes
-                        # may fail due to the training data does not fit the operator's requirement.
-                        if not self._optimized_pipeline:
-                            print('There was an error in the TPOT optimization '
-                                  'process. This could be because the data was '
-                                  'not formatted properly, or because data for '
-                                  'a regression problem was provided to the '
-                                  'TPOTClassifier object. Please make sure you '
-                                  'passed the data to TPOT correctly.')
-                        else:
-                            self.fitted_pipeline_ = self._toolbox.compile(expr=self._optimized_pipeline)
-
-                            with warnings.catch_warnings():
-                                warnings.simplefilter('ignore')
-                                self.fitted_pipeline_.fit(features, target)
-
-                            if self.verbosity in [1, 2]:
-                                # Add an extra line of spacing if the progress bar was used
-                                if self.verbosity >= 2:
-                                    print('')
-
-                                optimized_pipeline_str = self.clean_pipeline_string(self._optimized_pipeline)
-                                print('Best pipeline:', optimized_pipeline_str)
-
-                            # Store and fit the entire Pareto front as fitted models for convenience
-                            self.pareto_front_fitted_pipelines_ = {}
-
-                            for pipeline in self._pareto_front.items:
-                                self.pareto_front_fitted_pipelines_[str(pipeline)] = self._toolbox.compile(expr=pipeline)
-                                with warnings.catch_warnings():
-                                    warnings.simplefilter('ignore')
-                                    self.pareto_front_fitted_pipelines_[str(pipeline)].fit(features, target)
-=======
+                        
                     self._update_top_pipeline(features, target)
->>>>>>> 25d12caa
                     break
 
                 except (KeyboardInterrupt, SystemExit, Exception) as e:
@@ -672,7 +633,9 @@
                     # Add an extra line of spacing if the progress bar was used
                     if self.verbosity >= 2:
                         print('')
-                    print('Best pipeline: {}'.format(self._optimized_pipeline))
+                    
+                    optimized_pipeline_str = self.clean_pipeline_string(self._optimized_pipeline)
+                    print('Best pipeline:', optimized_pipeline_str)
 
                 # Store and fit the entire Pareto front as fitted models for convenience
                 self.pareto_front_fitted_pipelines_ = {}
