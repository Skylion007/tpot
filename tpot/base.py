# -*- coding: utf-8 -*-

"""Copyright 2015-Present Randal S. Olson.

This file is part of the TPOT library.

TPOT is free software: you can redistribute it and/or modify
it under the terms of the GNU Lesser General Public License as
published by the Free Software Foundation, either version 3 of
the License, or (at your option) any later version.

TPOT is distributed in the hope that it will be useful,
but WITHOUT ANY WARRANTY; without even the implied warranty of
MERCHANTABILITY or FITNESS FOR A PARTICULAR PURPOSE. See the
GNU Lesser General Public License for more details.

You should have received a copy of the GNU Lesser General Public
License along with TPOT. If not, see <http://www.gnu.org/licenses/>.

"""

from __future__ import print_function
import random
import inspect
import warnings
import sys
import imp
from functools import partial
from datetime import datetime
from multiprocessing import cpu_count
from dask import compute, delayed, multiprocessing, async, context

import numpy as np
import deap
from deap import base, creator, tools, gp
from tqdm import tqdm
from copy import copy

from sklearn.base import BaseEstimator
from sklearn.pipeline import make_pipeline, make_union
from sklearn.preprocessing import FunctionTransformer
from sklearn.ensemble import VotingClassifier
from sklearn.model_selection import train_test_split
from sklearn.metrics.scorer import make_scorer
from sklearn.utils import check_X_y

from update_checker import update_check

from ._version import __version__
from .operator_utils import TPOTOperatorClassFactory, Operator, ARGType
from .export_utils import export_pipeline, expr_to_tree, generate_pipeline_code
from .decorators import _pre_test
from .built_in_operators import CombineDFs
from .config_classifier_light import classifier_config_dict_light
from .config_regressor_light import regressor_config_dict_light
from .config_classifier_mdr import tpot_mdr_classifier_config_dict
from .config_regressor_mdr import tpot_mdr_regressor_config_dict

from .metrics import SCORERS
from .gp_types import Output_Array
from .gp_deap import eaMuPlusLambda, mutNodeReplacement, _wrapped_cross_val_score, cxOnePoint

# hot patch for Windows: solve the problem of crashing python after Ctrl + C in Windows OS
if sys.platform.startswith('win'):
    import win32api
    try:
        import _thread
    except ImportError:
        import thread as _thread

    def handler(dwCtrlType, hook_sigint=_thread.interrupt_main):
        """SIGINT handler function."""
        if dwCtrlType == 0:  # CTRL_C_EVENT
            hook_sigint()
            return 1  # don't chain to the next handler
        return 0
    win32api.SetConsoleCtrlHandler(handler, 1)


class TPOTBase(BaseEstimator):
    """Automatically creates and optimizes machine learning pipelines using GP."""

    def __init__(self, generations=100, population_size=100, offspring_size=None,
                 mutation_rate=0.9, crossover_rate=0.1,
                 scoring=None, cv=5, subsample=1.0, n_jobs=1,
                 max_time_mins=None, max_eval_time_mins=5,
                 random_state=None, config_dict=None, warm_start=False,
                 verbosity=0, disable_update_check=False):
        """Set up the genetic programming algorithm for pipeline optimization.

        Parameters
        ----------
        generations: int (default: 100)
            Number of iterations to the run pipeline optimization process.
            Generally, TPOT will work better when you give it more generations (and
            therefore time) to optimize the pipeline. TPOT will evaluate
            POPULATION_SIZE + GENERATIONS x OFFSPRING_SIZE pipelines in total.
        population_size: int (default: 100)
            Number of individuals to retain in the GP population every generation.
            Generally, TPOT will work better when you give it more individuals
            (and therefore time) to optimize the pipeline. TPOT will evaluate
            POPULATION_SIZE + GENERATIONS x OFFSPRING_SIZE pipelines in total.
        offspring_size: int (default: None)
            Number of offspring to produce in each GP generation.
            By default, offspring_size = population_size.
        mutation_rate: float (default: 0.9)
            Mutation rate for the genetic programming algorithm in the range [0.0, 1.0].
            This parameter tells the GP algorithm how many pipelines to apply random
            changes to every generation. We recommend using the default parameter unless
            you understand how the mutation rate affects GP algorithms.
        crossover_rate: float (default: 0.1)
            Crossover rate for the genetic programming algorithm in the range [0.0, 1.0].
            This parameter tells the genetic programming algorithm how many pipelines to
            "breed" every generation. We recommend using the default parameter unless you
            understand how the mutation rate affects GP algorithms.
        scoring: function or str
            Function used to evaluate the quality of a given pipeline for the
            problem. By default, accuracy is used for classification problems and
            mean squared error (mse) for regression problems.
            TPOT assumes that this scoring function should be maximized, i.e.,
            higher is better.

            Offers the same options as sklearn.model_selection.cross_val_score as well as
            a built-in score "balanced_accuracy":

            ['accuracy', 'adjusted_rand_score', 'average_precision', 'balanced_accuracy',
            'f1', 'f1_macro', 'f1_micro', 'f1_samples', 'f1_weighted',
            'precision', 'precision_macro', 'precision_micro', 'precision_samples',
            'precision_weighted', 'r2', 'recall', 'recall_macro', 'recall_micro',
            'recall_samples', 'recall_weighted', 'roc_auc']
        cv: int (default: 5)
            Number of folds to evaluate each pipeline over in k-fold cross-validation
            during the TPOT optimization process.
        subsample: float (default: 1.0)
            Subsample ratio of the training instance. Setting it to 0.5 means that TPOT
            randomly collects half of training samples for pipeline optimization process.
        n_jobs: int (default: 1)
            Number of CPUs for evaluating pipelines in parallel during the TPOT
            optimization process. Assigning this to -1 will use as many cores as available
            on the computer.
        max_time_mins: int (default: None)
            How many minutes TPOT has to optimize the pipeline.
            If provided, this setting will override the "generations" parameter and allow
            TPOT to run until it runs out of time.
        max_eval_time_mins: int (default: 5)
            How many minutes TPOT has to optimize a single pipeline.
            Setting this parameter to higher values will allow TPOT to explore more
            complex pipelines, but will also allow TPOT to run longer.
        random_state: int (default: None)
            Random number generator seed for TPOT. Use this to make sure
            that TPOT will give you the same results each time you run it
            against the same data set with that seed.
        config_dict: a Python dictionary or string (default: None)
            Python dictionary:
                A dictionary customizing the operators and parameters that
                TPOT uses in the optimization process.
                For examples, see config_regressor.py and config_classifier.py
            Path for configuration file:
                A path to a configuration file for customizing the operators and parameters that
                TPOT uses in the optimization process.
                For examples, see config_regressor.py and config_classifier.py
            String 'TPOT light':
                TPOT uses a light version of operator configuration dictionary instead of
                the default one.
            String 'TPOT MDR':
                TPOT uses a list of TPOT-MDR operator configuration dictionary instead of
                the default one.
        warm_start: bool (default: False)
            Flag indicating whether the TPOT instance will reuse the population from
            previous calls to fit().
        verbosity: int (default: 0)
            How much information TPOT communicates while it's running.
            0 = none, 1 = minimal, 2 = high, 3 = all.
            A setting of 2 or higher will add a progress bar during the optimization procedure.
        disable_update_check: bool (default: False)
            Flag indicating whether the TPOT version checker should be disabled.

        Returns
        -------
        None

        """
        if self.__class__.__name__ == 'TPOTBase':
            raise RuntimeError('Do not instantiate the TPOTBase class directly; use TPOTRegressor or TPOTClassifier instead.')

        # Prompt the user if their version is out of date
        self.disable_update_check = disable_update_check
        if not self.disable_update_check:
            update_check('tpot', __version__)

        self._pareto_front = None
        self._optimized_pipeline = None
        self._fitted_pipeline = None
        self._pop = None
        self.warm_start = warm_start
        self.population_size = population_size
        self.generations = generations
        self.max_time_mins = max_time_mins
        self.max_eval_time_mins = max_eval_time_mins
        self.max_eval_time_seconds = max(int(self.max_eval_time_mins * 60), 1)

        # Set offspring_size equal to population_size by default
        if offspring_size:
            self.offspring_size = offspring_size
        else:
            self.offspring_size = population_size

        self._setup_config(config_dict)

        self.operators = []
        self.arguments = []
        for key in sorted(self.config_dict.keys()):
            op_class, arg_types = TPOTOperatorClassFactory(
                key,
                self.config_dict[key],
                BaseClass=Operator,
                ArgBaseClass=ARGType
            )
            if op_class:
                self.operators.append(op_class)
                self.arguments += arg_types

        # Schedule TPOT to run for many generations if the user specifies a
        # run-time limit TPOT will automatically interrupt itself when the timer
        # runs out
        if max_time_mins is not None:
            self.generations = 1000000

        self.mutation_rate = mutation_rate
        self.crossover_rate = crossover_rate

        if self.mutation_rate + self.crossover_rate > 1:
            raise ValueError(
                'The sum of the crossover and mutation probabilities must be <= 1.0.'
            )

        self.verbosity = verbosity
        self.operators_context = {
            'make_pipeline': make_pipeline,
            'make_union': make_union,
            'VotingClassifier': VotingClassifier,
            'FunctionTransformer': FunctionTransformer,
            'copy': copy
        }
        self._pbar = None

        # Dictionary of individuals that have already been evaluated in previous
        # generations
        self._evaluated_individuals = {}
        self.random_state = random_state

        # If the user passed a custom scoring function, store it in the sklearn
        # SCORERS dictionary
        if scoring:
            if hasattr(scoring, '__call__'):
                scoring_name = scoring.__name__
                greater_is_better = 'loss' not in scoring_name and 'error' not in scoring_name
                SCORERS[scoring_name] = make_scorer(scoring, greater_is_better=greater_is_better)
                self.scoring_function = scoring_name
            else:
                if scoring not in SCORERS:
                    raise ValueError(
                        'The scoring function {} is not available. Please '
                        'choose a valid scoring function from the TPOT '
                        'documentation.'.format(scoring)
                    )
                self.scoring_function = scoring

        self.cv = cv
<<<<<<< HEAD

=======
        self.subsample = subsample
        if self.subsample <= 0.0 or self.subsample > 1.0:
            raise ValueError(
                'The subsample ratio of the training instance must be in the range (0.0, 1.0].'
            )
        # If the OS is windows, reset cpu number to 1 since the OS did not have multiprocessing module
        if sys.platform.startswith('win') and n_jobs != 1:
            print(
                'Warning: Although parallelization is currently supported in '
                'TPOT for Windows, pressing Ctrl+C will freeze the optimization '
                'process without saving the best pipeline! Thus, Please DO NOT '
                'press Ctrl+C during the optimization procss if n_jobs is not '
                'equal to 1. For quick test in Windows, please set n_jobs to 1 '
                'for saving the best pipeline in the middle of the optimization '
                'process via Ctrl+C.'
            )
>>>>>>> 7bea1ee2
        if n_jobs == -1:
            self.n_jobs = cpu_count()
        else:
            self.n_jobs = n_jobs

        self._setup_pset()
        self._setup_toolbox()

    def _setup_config(self, config_dict):
        if config_dict:
            if isinstance(config_dict, dict):
                self.config_dict = config_dict
            elif config_dict == 'TPOT light':
                if self.classification:
                    self.config_dict = classifier_config_dict_light
                else:
                    self.config_dict = regressor_config_dict_light
            elif config_dict == 'TPOT MDR':
                if self.classification:
                    self.config_dict = tpot_mdr_classifier_config_dict
                else:
                    self.config_dict = tpot_mdr_regressor_config_dict
            else:
                self.config_dict = self._read_config_file(config_dict)
        else:
            self.config_dict = self.default_config_dict

    def _read_config_file(self, config_path):
        try:
            custom_config = imp.new_module('custom_config')

            with open(config_path, 'r') as config_file:
                file_string = config_file.read()
                exec(file_string, custom_config.__dict__)

            return custom_config.tpot_config
        except FileNotFoundError as e:
            raise FileNotFoundError(
                'Could not open specified TPOT operator config file: '
                '{}'.format(e.filename)
            )
        except AttributeError:
            raise AttributeError(
                'The supplied TPOT operator config file does not contain '
                'a dictionary named "tpot_config".'
            )
        except Exception as e:
            raise type(e)(
                'An error occured while attempting to read the specified '
                'custom TPOT operator configuration file.'
            )

    def _setup_pset(self):
        if self.random_state is not None:
            random.seed(self.random_state)
            np.random.seed(self.random_state)

        self._pset = gp.PrimitiveSetTyped('MAIN', [np.ndarray], Output_Array)
        self._pset.renameArguments(ARG0='input_matrix')
        self._add_operators()
        self._add_terminals()

        if self.verbosity > 2:
            print('{} operators have been imported by TPOT.'.format(len(self.operators)))

    def _add_operators(self):
        for operator in self.operators:
            if operator.root:
                # We need to add rooted primitives twice so that they can
                # return both an Output_Array (and thus be the root of the tree),
                # and return a np.ndarray so they can exist elsewhere in the tree.
                p_types = (operator.parameter_types()[0], Output_Array)
                self._pset.addPrimitive(operator, *p_types)

            self._pset.addPrimitive(operator, *operator.parameter_types())

            # Import required modules into local namespace so that pipelines
            # may be evaluated directly
            for key in sorted(operator.import_hash.keys()):
                module_list = ', '.join(sorted(operator.import_hash[key]))

                if key.startswith('tpot.'):
                    exec('from {} import {}'.format(key[4:], module_list))
                else:
                    exec('from {} import {}'.format(key, module_list))

                for var in operator.import_hash[key]:
                    self.operators_context[var] = eval(var)

        self._pset.addPrimitive(CombineDFs(), [np.ndarray, np.ndarray], np.ndarray)

    def _add_terminals(self):
        for _type in self.arguments:
            type_values = list(_type.values)
            if 'nthread' not in _type.__name__:
                type_values += ['DEFAULT']

            for val in type_values:
                terminal_name = _type.__name__ + "=" + str(val)
                self._pset.addTerminal(val, _type, name=terminal_name)

    def _setup_toolbox(self):
        creator.create('FitnessMulti', base.Fitness, weights=(-1.0, 1.0))
        creator.create('Individual', gp.PrimitiveTree, fitness=creator.FitnessMulti)

        self._toolbox = base.Toolbox()
        self._toolbox.register('expr', self._gen_grow_safe, pset=self._pset, min_=1, max_=3)
        self._toolbox.register('individual', tools.initIterate, creator.Individual, self._toolbox.expr)
        self._toolbox.register('population', tools.initRepeat, list, self._toolbox.individual)
        self._toolbox.register('compile', self._compile_to_sklearn)
        self._toolbox.register('select', tools.selNSGA2)
        self._toolbox.register('mate', self._mate_operator)
        self._toolbox.register('expr_mut', self._gen_grow_safe, min_=1, max_=4)
        self._toolbox.register('mutate', self._random_mutation_operator)

    def fit(self, features, classes, sample_weight=None):
        """Fit an optimitzed machine learning pipeline.

        Uses genetic programming to optimize a machine learning pipeline that
        maximizes score on the provided features and classes. Performs an internal
        stratified training/testing cross-validaton split to avoid overfitting
        on the provided data.

        Parameters
        ----------
        features: array-like {n_samples, n_features}
            Feature matrix
        classes: array-like {n_samples}
            List of class labels for prediction
        sample_weight: array-like {n_samples}
            List of sample weights

        Returns
        -------
        None

        """
        # Check that the input data is formatted correctly for scikit-learn and convert classes to np.float64
        try:
            features, classes = check_X_y(features, classes)
        except Exception:
            raise ValueError(
                            'Error: Input data is not in a valid format. '
                            'Please confirm that the input data is scikit-learn compatible. '
                            'For example, the features must be a 2-D array and target labels '
                            'must be a 1-D array.'
                            )

        # Randomly collect a subsample of training samples for pipeline optimization process.
        if self.subsample < 1.0:
            features, _, classes, _ = train_test_split(features, classes, train_size=self.subsample, random_state=self.random_state)
            # Raise a warning message if the training size is less than 1500 when subsample is not default value
            if features.shape[0] < 1500:
                print(
                    'Warning: Although subsample can accelerate pipeline optimization process, '
                    'too small training sample size may cause unpredictable effect on maximizing '
                    'score in pipeline optimization process. Increasing subsample ratio may get '
                    'a more reasonable outcome from optimization process in TPOT.'
                    )

        if (features.shape[0] > 10000 or features.shape[1] > 100) and self.n_jobs !=1:
            print(
                'Warning: Although parallelization is currently supported in TPOT, '
                'a known freezing issue in joblib has been reported with large dataset.'
                'Parallelization with large dataset may freeze or crash the optimization '
                'process without time controls by max_eval_time_mins! Please set n_jobs to 1 '
                'if freezing or crash happened. However, scikit-learn also use joblib in '
                'multiple estimators so that freezing may also happen with n_jobs=1'
                )

        # Set the seed for the GP run
        if self.random_state is not None:
            random.seed(self.random_state)  # deap uses random
            np.random.seed(self.random_state)

        self._start_datetime = datetime.now()

        self._toolbox.register('evaluate', self._evaluate_individuals, features=features, classes=classes, sample_weight=sample_weight)

        # assign population, self._pop can only be not None if warm_start is enabled
        if self._pop:
            pop = self._pop
        else:
            pop = self._toolbox.population(n=self.population_size)

        def pareto_eq(ind1, ind2):
            """Determine whether two individuals are equal on the Pareto front.

            Parameters
            ----------
            ind1: DEAP individual from the GP population
                First individual to compare
            ind2: DEAP individual from the GP population
                Second individual to compare

            Returns
            ----------
            individuals_equal: bool
                Boolean indicating whether the two individuals are equal on
                the Pareto front

            """
            return np.allclose(ind1.fitness.values, ind2.fitness.values)

        # Generate new pareto front if it doesn't already exist for warm start
        if not self.warm_start or not self._pareto_front:
            self._pareto_front = tools.ParetoFront(similar=pareto_eq)

        # Start the progress bar
        if self.max_time_mins:
            total_evals = self.population_size
        else:
            total_evals = self.offspring_size * self.generations + self.population_size

        self._pbar = tqdm(total=total_evals, unit='pipeline', leave=False,
                          disable=not (self.verbosity >= 2), desc='Optimization Progress')

        try:
            with warnings.catch_warnings():
                warnings.simplefilter('ignore')
                pop, _ = eaMuPlusLambda(
                    population=pop,
                    toolbox=self._toolbox,
                    mu=self.population_size,
                    lambda_=self.offspring_size,
                    cxpb=self.crossover_rate,
                    mutpb=self.mutation_rate,
                    ngen=self.generations,
                    pbar=self._pbar,
                    halloffame=self._pareto_front,
                    verbose=self.verbosity,
                    max_time_mins=self.max_time_mins
                )

            # store population for the next call
            if self.warm_start:
                self._pop = pop

        # Allow for certain exceptions to signal a premature fit() cancellation
        except (KeyboardInterrupt, SystemExit):
            if self.verbosity > 0:
                self._pbar.write('')
                self._pbar.write('TPOT closed prematurely. Will use the current best pipeline.')
        finally:
            # Close the progress bar
            # Standard truthiness checks won't work for tqdm
            if not isinstance(self._pbar, type(None)):
                self._pbar.close()

            # Store the pipeline with the highest internal testing score
            if self._pareto_front:
                top_score = -float('inf')
                for pipeline, pipeline_scores in zip(self._pareto_front.items, reversed(self._pareto_front.keys)):
                    if pipeline_scores.wvalues[1] > top_score:
                        self._optimized_pipeline = pipeline
                        top_score = pipeline_scores.wvalues[1]

                # It won't raise error for a small test like in a unit test because a few pipeline sometimes
                # may fail due to the training data does not fit the operator's requirement.
                if not self._optimized_pipeline:
                    print('There was an error in the TPOT optimization '
                          'process. This could be because the data was '
                          'not formatted properly, or because data for '
                          'a regression problem was provided to the '
                          'TPOTClassifier object. Please make sure you '
                          'passed the data to TPOT correctly.')
                else:
                    self._fitted_pipeline = self._toolbox.compile(expr=self._optimized_pipeline)

                    with warnings.catch_warnings():
                        warnings.simplefilter('ignore')
                        self._fitted_pipeline.fit(features, classes)

                    if self.verbosity in [1, 2]:
                        # Add an extra line of spacing if the progress bar was used
                        if self.verbosity >= 2:
                            print('')
                        print('Best pipeline: {}'.format(self._optimized_pipeline))

                    # Store and fit the entire Pareto front if sciencing
                    elif self.verbosity >= 3 and self._pareto_front:
                        self._pareto_front_fitted_pipelines = {}

                        for pipeline in self._pareto_front.items:
                            self._pareto_front_fitted_pipelines[str(pipeline)] = self._toolbox.compile(expr=pipeline)
                            with warnings.catch_warnings():
                                warnings.simplefilter('ignore')
                                self._pareto_front_fitted_pipelines[str(pipeline)].fit(features, classes)

    def predict(self, features):
        """Use the optimized pipeline to predict the classes for a feature set.

        Parameters
        ----------
        features: array-like {n_samples, n_features}
            Feature matrix to predict on

        Returns
        ----------
        array-like: {n_samples}
            Predicted classes for the feature matrix

        """
        if not self._fitted_pipeline:
            raise RuntimeError('A pipeline has not yet been optimized. Please call fit() first.')
        return self._fitted_pipeline.predict(features.astype(np.float64))

    def fit_predict(self, features, classes):
        """Call fit and predict in sequence.

        Parameters
        ----------
        features: array-like {n_samples, n_features}
            Feature matrix
        classes: array-like {n_samples}
            List of class labels for prediction

        Returns
        ----------
        array-like: {n_samples}
            Predicted classes for the provided features

        """
        self.fit(features, classes)
        return self.predict(features)

    def score(self, testing_features, testing_classes):
        """Estimate the balanced testing accuracy of the optimized pipeline.

        Parameters
        ----------
        testing_features: array-like {n_samples, n_features}
            Feature matrix of the testing set
        testing_classes: array-like {n_samples}
            List of class labels for prediction in the testing set

        Returns
        -------
        accuracy_score: float
            The estimated test set accuracy

        """
        if self._fitted_pipeline is None:
            raise RuntimeError('A pipeline has not yet been optimized. Please call fit() first.')

        # If the scoring function is a string, we must adjust to use the sklearn
        # scoring interface
        score = SCORERS[self.scoring_function](
            self._fitted_pipeline,
            testing_features.astype(np.float64),
            testing_classes.astype(np.float64)
        )
        return abs(score)

    def predict_proba(self, features):
        """Use the optimized pipeline to estimate the class probabilities for a feature set.

        Parameters
        ----------
        features: array-like {n_samples, n_features}
            Feature matrix of the testing set

        Returns
        -------
        array-like: {n_samples, n_classes}
            The class probabilities of the input samples

        """
        if not self._fitted_pipeline:
            raise RuntimeError('A pipeline has not yet been optimized. Please call fit() first.')
        else:
            if not(hasattr(self._fitted_pipeline, 'predict_proba')):
                raise RuntimeError('The fitted pipeline does not have the predict_proba() function.')
            return self._fitted_pipeline.predict_proba(features.astype(np.float64))

    def set_params(self, **params):
        """Set the parameters of TPOT.

        Returns
        -------
        self
        """
        self.__init__(**params)

        return self

    def export(self, output_file_name):
        """Export the current optimized pipeline as Python code.

        Parameters
        ----------
        output_file_name: str
            String containing the path and file name of the desired output file

        Returns
        -------
        None

        """
        if self._optimized_pipeline is None:
            raise RuntimeError('A pipeline has not yet been optimized. Please call fit() first.')

        with open(output_file_name, 'w') as output_file:
            output_file.write(export_pipeline(self._optimized_pipeline, self.operators, self._pset))

    def _compile_to_sklearn(self, expr):
        """Compile a DEAP pipeline into a sklearn pipeline.

        Parameters
        ----------
        expr: DEAP individual
            The DEAP pipeline to be compiled

        Returns
        -------
        sklearn_pipeline: sklearn.pipeline.Pipeline
        """
        sklearn_pipeline = generate_pipeline_code(expr_to_tree(expr, self._pset), self.operators)
        return eval(sklearn_pipeline, self.operators_context)

    def _set_param_recursive(self, pipeline_steps, parameter, value):
        """Recursively iterate through all objects in the pipeline and set a given parameter.

        Parameters
        ----------
        pipeline_steps: array-like
            List of (str, obj) tuples from a scikit-learn pipeline or related object
        parameter: str
            The parameter to assign a value for in each pipeline object
        value: any
            The value to assign the parameter to in each pipeline object
        Returns
        -------
        None

        """
        for (_, obj) in pipeline_steps:
            recursive_attrs = ['steps', 'transformer_list', 'estimators']

            for attr in recursive_attrs:
                if hasattr(obj, attr):
                    self._set_param_recursive(getattr(obj, attr), parameter, value)
                    break
            else:
                if hasattr(obj, parameter):
                    setattr(obj, parameter, value)

    def _evaluate_individuals(self, individuals, features, classes, sample_weight=None):
        """Determine the fit of the provided individuals.

        Parameters
        ----------
        individuals: a list of DEAP individual
            One individual is a list of pipeline operators and model parameters that can be
            compiled by DEAP into a callable function
        features: numpy.ndarray {n_samples, n_features}
            A numpy matrix containing the training and testing features for the
            `individual`'s evaluation
        classes: numpy.ndarray {n_samples, }
            A numpy matrix containing the training and testing classes for the
            `individual`'s evaluation

        Returns
        -------
        fitnesses_ordered: float
            Returns a list of tuple value indicating the `individual`'s fitness
            according to its performance on the provided data

        """
        if self.max_time_mins:
            total_mins_elapsed = (datetime.now() - self._start_datetime).total_seconds() / 60.
            if total_mins_elapsed >= self.max_time_mins:
                raise KeyboardInterrupt('{} minutes have elapsed. TPOT will close down.'.format(total_mins_elapsed))

        # return fitness scores
        fitnesses_dict = {}
        # 4 lists of DEAP individuals, their sklearn pipelines and their operator counts for parallel computing
        eval_individuals_str = []
        sklearn_pipeline_list = []
        operator_count_list = []
        test_idx_list = []
        for indidx, individual in enumerate(individuals):
            # Disallow certain combinations of operators because they will take too long or take up too much RAM
            # This is a fairly hacky way to prevent TPOT from getting stuck on bad pipelines and should be improved in a future release
            individual = individuals[indidx]
            individual_str = str(individual)
            if individual_str.count('PolynomialFeatures') > 1:
                if self.verbosity > 2:
                    self._pbar.write('Invalid pipeline encountered. Skipping its evaluation.')
                fitnesses_dict[indidx] = (5000., -float('inf'))
                if not self._pbar.disable:
                    self._pbar.update(1)

            # Check if the individual was evaluated before
            elif individual_str in self._evaluated_individuals:
                # Get fitness score from previous evaluation
                fitnesses_dict[indidx] = self._evaluated_individuals[individual_str]
                if self.verbosity > 2:
                    self._pbar.write('Pipeline encountered that has previously been evaluated during the '
                                     'optimization process. Using the score from the previous evaluation.')
                if not self._pbar.disable:
                    self._pbar.update(1)
            else:
                try:
                    # Transform the tree expression into an sklearn pipeline
                    sklearn_pipeline = self._toolbox.compile(expr=individual)

                    # Fix random state when the operator allows and build sample weight dictionary
                    self._set_param_recursive(sklearn_pipeline.steps, 'random_state', 42)

                    # Count the number of pipeline operators as a measure of pipeline complexity
                    operator_count = self._operator_count(individual)

                except Exception:
                    fitnesses_dict[indidx] = (5000., -float('inf'))
                    if not self._pbar.disable:
                        self._pbar.update(1)
                    continue
                eval_individuals_str.append(individual_str)
                operator_count_list.append(operator_count)
                sklearn_pipeline_list.append(sklearn_pipeline)
                test_idx_list.append(indidx)

        # evalurate pipeline
        resulting_score_list = []
        for chunk_idx in range(0, len(sklearn_pipeline_list), self.n_jobs * 4):
            if self.n_jobs == 1:
                get = async.get_sync
            elif 'get' in context._globals:
                get = context._globals['get']
            else:
                get = multiprocessing.get
            jobs = []
            for sklearn_pipeline in sklearn_pipeline_list[chunk_idx:chunk_idx + self.n_jobs * 4]:
                job = delayed(_wrapped_cross_val_score)(
                    sklearn_pipeline,
                    features,
                    classes,
                    self.cv,
                    self.scoring_function,
                    sample_weight,
                    timeout=self.max_eval_time_seconds
                )
                jobs.append(job)
            tmp_scores = compute(*jobs, get=get, num_workers=self.n_jobs)
            for val in tmp_scores:
                if not self._pbar.disable:
                    self._pbar.update(1)
                if val == 'Timeout':
                    if self.verbosity > 2:
                        self._pbar.write('Skipped pipeline #{0} due to time out. '
                                         'Continuing to the next pipeline.'.format(self._pbar.n))
                    resulting_score_list.append(-float('inf'))
                else:
                    resulting_score_list.append(val)

        for resulting_score, operator_count, individual_str, test_idx in zip(resulting_score_list, operator_count_list, eval_individuals_str, test_idx_list):
            if type(resulting_score) in [float, np.float64, np.float32]:
                self._evaluated_individuals[individual_str] = (max(1, operator_count), resulting_score)
                fitnesses_dict[test_idx] = self._evaluated_individuals[individual_str]
            else:
                raise ValueError('Scoring function does not return a float.')

        fitnesses_ordered = []
        for key in sorted(fitnesses_dict.keys()):
            fitnesses_ordered.append(fitnesses_dict[key])
        return fitnesses_ordered

    @_pre_test
    def _mate_operator(self, ind1, ind2):
        return cxOnePoint(ind1, ind2)

    @_pre_test
    def _random_mutation_operator(self, individual):
        """Perform a replacement, insertion, or shrink mutation on an individual.

        Parameters
        ----------
        individual: DEAP individual
            A list of pipeline operators and model parameters that can be
            compiled by DEAP into a callable function

        Returns
        -------
        mut_ind: DEAP individual
            Returns the individual with one of the mutations applied to it

        """
        mutation_techniques = [
            partial(gp.mutInsert, pset=self._pset),
            partial(mutNodeReplacement, pset=self._pset),
            partial(gp.mutShrink)
        ]
        return np.random.choice(mutation_techniques)(individual)

    def _gen_grow_safe(self, pset, min_, max_, type_=None):
        """Generate an expression where each leaf might have a different depth between min_ and max_.

        Parameters
        ----------
        pset: PrimitiveSetTyped
            Primitive set from which primitives are selected.
        min_: int
            Minimum height of the produced trees.
        max_: int
            Maximum Height of the produced trees.
        type_: class
            The type that should return the tree when called, when
                  :obj:`None` (default) the type of :pset: (pset.ret)
                  is assumed.
        Returns
        -------
        individual: list
            A grown tree with leaves at possibly different depths.
        """
        def condition(height, depth, type_):
            """Stop when the depth is equal to height or when a node should be a terminal."""
            return type_ not in [np.ndarray, Output_Array] or depth == height

        return self._generate(pset, min_, max_, condition, type_)

    # Count the number of pipeline operators as a measure of pipeline complexity
    def _operator_count(self, individual):
        operator_count = 0
        for i in range(len(individual)):
            node = individual[i]
            if type(node) is deap.gp.Primitive and node.name != 'CombineDFs':
                operator_count += 1
        return operator_count

    # Generate function stolen straight from deap.gp.generate
    @_pre_test
    def _generate(self, pset, min_, max_, condition, type_=None):
        """Generate a Tree as a list of lists.

        The tree is build from the root to the leaves, and it stop growing when
        the condition is fulfilled.

        Parameters
        ----------
        pset: PrimitiveSetTyped
            Primitive set from which primitives are selected.
        min_: int
            Minimum height of the produced trees.
        max_: int
            Maximum Height of the produced trees.
        condition: function
            The condition is a function that takes two arguments,
            the height of the tree to build and the current
            depth in the tree.
        type_: class
            The type that should return the tree when called, when
            :obj:`None` (default) no return type is enforced.

        Returns
        -------
        individual: list
            A grown tree with leaves at possibly different depths
            dependending on the condition function.
        """
        if type_ is None:
            type_ = pset.ret
        expr = []
        height = np.random.randint(min_, max_)
        stack = [(0, type_)]
        while len(stack) != 0:
            depth, type_ = stack.pop()

            # We've added a type_ parameter to the condition function
            if condition(height, depth, type_):
                try:
                    term = np.random.choice(pset.terminals[type_])
                except IndexError:
                    _, _, traceback = sys.exc_info()
                    raise IndexError(
                        'The gp.generate function tried to add '
                        'a terminal of type {}, but there is'
                        'none available. {}'.format(type_, traceback)
                        )
                if inspect.isclass(term):
                    term = term()
                expr.append(term)
            else:
                try:
                    prim = np.random.choice(pset.primitives[type_])
                except IndexError:
                    _, _, traceback = sys.exc_info()
                    raise IndexError(
                        'The gp.generate function tried to add '
                        'a primitive of type {}, but there is'
                        'none available. {}'.format(type_, traceback)
                        )
                expr.append(prim)
                for arg in reversed(prim.args):
                    stack.append((depth+1, arg))
        return expr<|MERGE_RESOLUTION|>--- conflicted
+++ resolved
@@ -267,9 +267,6 @@
                 self.scoring_function = scoring
 
         self.cv = cv
-<<<<<<< HEAD
-
-=======
         self.subsample = subsample
         if self.subsample <= 0.0 or self.subsample > 1.0:
             raise ValueError(
@@ -286,7 +283,7 @@
                 'for saving the best pipeline in the middle of the optimization '
                 'process via Ctrl+C.'
             )
->>>>>>> 7bea1ee2
+
         if n_jobs == -1:
             self.n_jobs = cpu_count()
         else:
