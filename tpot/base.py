--- conflicted
+++ resolved
@@ -37,20 +37,13 @@
 from copy import copy
 
 from sklearn.base import BaseEstimator
-<<<<<<< HEAD
-=======
 from sklearn.utils import check_X_y
 from sklearn.externals.joblib import Parallel, delayed
->>>>>>> 99488547
 from sklearn.pipeline import make_pipeline, make_union
 from sklearn.preprocessing import FunctionTransformer, Imputer
 from sklearn.ensemble import VotingClassifier
 from sklearn.model_selection import train_test_split
 from sklearn.metrics.scorer import make_scorer
-<<<<<<< HEAD
-from sklearn.utils import check_X_y
-=======
->>>>>>> 99488547
 
 from update_checker import update_check
 
@@ -430,18 +423,6 @@
         None
 
         """
-<<<<<<< HEAD
-        # Check that the input data is formatted correctly for scikit-learn and convert classes to np.float64
-        try:
-            features, classes = check_X_y(features, classes)
-        except Exception:
-            raise ValueError(
-                            'Error: Input data is not in a valid format. '
-                            'Please confirm that the input data is scikit-learn compatible. '
-                            'For example, the features must be a 2-D array and target labels '
-                            'must be a 1-D array.'
-                            )
-=======
         features = features.astype(np.float64)
 
         # Resets the imputer to be fit for the new dataset
@@ -451,7 +432,6 @@
             features = self._impute_values(features)
 
         self._check_dataset(features, classes)
->>>>>>> 99488547
 
         if self.verbosity > 2:
             # Randomly collect a subsample of training samples for pipeline optimization process.
