# -*- coding: utf-8 -*-

"""Copyright 2015-Present Randal S. Olson.

This file is part of the TPOT library.

TPOT is free software: you can redistribute it and/or modify
it under the terms of the GNU Lesser General Public License as
published by the Free Software Foundation, either version 3 of
the License, or (at your option) any later version.

TPOT is distributed in the hope that it will be useful,
but WITHOUT ANY WARRANTY; without even the implied warranty of
MERCHANTABILITY or FITNESS FOR A PARTICULAR PURPOSE. See the
GNU Lesser General Public License for more details.

You should have received a copy of the GNU Lesser General Public
License along with TPOT. If not, see <http://www.gnu.org/licenses/>.

"""
from __future__ import print_function
import random
import inspect
import warnings
import sys
import imp
from functools import partial
from datetime import datetime
from multiprocessing import cpu_count
import os
import re

import numpy as np
import deap
from deap import base, creator, tools, gp
from tqdm import tqdm
from copy import copy

from sklearn.base import BaseEstimator
from sklearn.utils import check_X_y
from sklearn.externals.joblib import Parallel, delayed
from sklearn.pipeline import make_pipeline, make_union
from sklearn.preprocessing import FunctionTransformer, Imputer
from sklearn.model_selection import train_test_split
from sklearn.metrics.scorer import make_scorer

from update_checker import update_check

from ._version import __version__
from .operator_utils import TPOTOperatorClassFactory, Operator, ARGType
from .export_utils import export_pipeline, expr_to_tree, generate_pipeline_code
from .decorators import _pre_test
from .builtins import CombineDFs, StackingEstimator

from .config.classifier_light import classifier_config_dict_light
from .config.regressor_light import regressor_config_dict_light
from .config.classifier_mdr import tpot_mdr_classifier_config_dict
from .config.regressor_mdr import tpot_mdr_regressor_config_dict
from .config.regressor_sparse import regressor_config_sparse
from .config.classifier_sparse import classifier_config_sparse

from .metrics import SCORERS
from .gp_types import Output_Array
from .gp_deap import eaMuPlusLambda, mutNodeReplacement, _wrapped_cross_val_score, cxOnePoint

# hot patch for Windows: solve the problem of crashing python after Ctrl + C in Windows OS
if sys.platform.startswith('win'):
    import win32api
    try:
        import _thread
    except ImportError:
        import thread as _thread

    def handler(dwCtrlType, hook_sigint=_thread.interrupt_main):
        """SIGINT handler function."""
        if dwCtrlType == 0:  # CTRL_C_EVENT
            hook_sigint()
            return 1  # don't chain to the next handler
        return 0
    win32api.SetConsoleCtrlHandler(handler, 1)


class TPOTBase(BaseEstimator):
    """Automatically creates and optimizes machine learning pipelines using GP."""

    def __init__(self, generations=100, population_size=100, offspring_size=None,
                 mutation_rate=0.9, crossover_rate=0.1,
                 scoring=None, cv=5, subsample=1.0, n_jobs=1,
                 max_time_mins=None, max_eval_time_mins=5,
                 random_state=None, config_dict=None, population_seeds=None,
                 warm_start=False, periodic_checkpoint_folder=None,
                 verbosity=0, disable_update_check=False):
        """Set up the genetic programming algorithm for pipeline optimization.

        Parameters
        ----------
        generations: int, optional (default: 100)
            Number of iterations to the run pipeline optimization process.
            Generally, TPOT will work better when you give it more generations (and
            therefore time) to optimize the pipeline. TPOT will evaluate
            POPULATION_SIZE + GENERATIONS x OFFSPRING_SIZE pipelines in total.
        population_size: int, optional (default: 100)
            Number of individuals to retain in the GP population every generation.
            Generally, TPOT will work better when you give it more individuals
            (and therefore time) to optimize the pipeline. TPOT will evaluate
            POPULATION_SIZE + GENERATIONS x OFFSPRING_SIZE pipelines in total.
        offspring_size: int, optional (default: None)
            Number of offspring to produce in each GP generation.
            By default, offspring_size = population_size.
        mutation_rate: float, optional (default: 0.9)
            Mutation rate for the genetic programming algorithm in the range [0.0, 1.0].
            This parameter tells the GP algorithm how many pipelines to apply random
            changes to every generation. We recommend using the default parameter unless
            you understand how the mutation rate affects GP algorithms.
        crossover_rate: float, optional (default: 0.1)
            Crossover rate for the genetic programming algorithm in the range [0.0, 1.0].
            This parameter tells the genetic programming algorithm how many pipelines to
            "breed" every generation. We recommend using the default parameter unless you
            understand how the mutation rate affects GP algorithms.
        scoring: string or callable, optional
            Function used to evaluate the quality of a given pipeline for the
            problem. By default, accuracy is used for classification problems and
            mean squared error (MSE) for regression problems.

            Offers the same options as sklearn.model_selection.cross_val_score as well as
            a built-in score 'balanced_accuracy'. Classification metrics:

            ['accuracy', 'adjusted_rand_score', 'average_precision', 'balanced_accuracy',
            'f1', 'f1_macro', 'f1_micro', 'f1_samples', 'f1_weighted',
            'precision', 'precision_macro', 'precision_micro', 'precision_samples',
            'precision_weighted', 'recall', 'recall_macro', 'recall_micro',
            'recall_samples', 'recall_weighted', 'roc_auc']

            Regression metrics:

            ['neg_median_absolute_error', 'neg_mean_absolute_error',
            'neg_mean_squared_error', 'r2']

            If you would like to use a custom scoring function, you can pass a callable
            function to this parameter with the signature scorer(y_true, y_pred).
            See the section on scoring functions in the documentation for more details.

            TPOT assumes that any custom scoring function with "error" or "loss" in the
            name is meant to be minimized, whereas any other functions will be maximized.
        cv: int or cross-validation generator, optional (default: 5)
            If CV is a number, then it is the number of folds to evaluate each
            pipeline over in k-fold cross-validation during the TPOT optimization
             process. If it is an object then it is an object to be used as a
             cross-validation generator.
        subsample: float, optional (default: 1.0)
            Subsample ratio of the training instance. Setting it to 0.5 means that TPOT
            randomly collects half of training samples for pipeline optimization process.
        n_jobs: int, optional (default: 1)
            Number of CPUs for evaluating pipelines in parallel during the TPOT
            optimization process. Assigning this to -1 will use as many cores as available
            on the computer.
        max_time_mins: int, optional (default: None)
            How many minutes TPOT has to optimize the pipeline.
            If provided, this setting will override the "generations" parameter and allow
            TPOT to run until it runs out of time.
        max_eval_time_mins: int, optional (default: 5)
            How many minutes TPOT has to optimize a single pipeline.
            Setting this parameter to higher values will allow TPOT to explore more
            complex pipelines, but will also allow TPOT to run longer.
        random_state: int, optional (default: None)
            Random number generator seed for TPOT. Use this parameter to make sure
            that TPOT will give you the same results each time you run it against the
            same data set with that seed.
        config_dict: a Python dictionary or string, optional (default: None)
            Python dictionary:
                A dictionary customizing the operators and parameters that
                TPOT uses in the optimization process.
                For examples, see config_regressor.py and config_classifier.py
            Path for configuration file:
                A path to a configuration file for customizing the operators and parameters that
                TPOT uses in the optimization process.
                For examples, see config_regressor.py and config_classifier.py
            String 'TPOT light':
                TPOT uses a light version of operator configuration dictionary instead of
                the default one.
            String 'TPOT MDR':
                TPOT uses a list of TPOT-MDR operator configuration dictionary instead of
                the default one.
            String 'TPOT sparse':
                TPOT uses a configuration dictionary with a one-hot-encoder and the
                operators normally included in TPOT that also support sparse matrices.
        population_seeds: list of strings, optional (Default: None)
            The set of pipelines used in the first generation.
        warm_start: bool, optional (default: False)
            Flag indicating whether the TPOT instance will reuse the population from
            previous calls to fit().
        periodic_checkpoint_folder: path string, optional (default: None)
            If supplied, a folder in which tpot will periodically save the best pipeline so far while optimizing.
            Currently once per generation but not more often than once per 30 seconds.
            Useful in multiple cases:
                Sudden death before tpot could save optimized pipeline
                Track its progress
                Grab pipelines while it's still optimizing
        verbosity: int, optional (default: 0)
            How much information TPOT communicates while it's running.
            0 = none, 1 = minimal, 2 = high, 3 = all.
            A setting of 2 or higher will add a progress bar during the optimization procedure.
        disable_update_check: bool, optional (default: False)
            Flag indicating whether the TPOT version checker should be disabled.

        Returns
        -------
        None

        """
        if self.__class__.__name__ == 'TPOTBase':
            raise RuntimeError('Do not instantiate the TPOTBase class directly; use TPOTRegressor or TPOTClassifier instead.')

        # Prompt the user if their version is out of date
        self.disable_update_check = disable_update_check
        if not self.disable_update_check:
            update_check('tpot', __version__)

        self._pareto_front = None
        self._optimized_pipeline = None
        self._optimized_pipeline_score = None
        self._exported_pipeline_text = ""
        self.fitted_pipeline_ = None
        self._fitted_imputer = None
        self._imputed = False
        self._pop = []
        self.warm_start = warm_start
        self.population_size = population_size
        self.generations = generations
        self.max_time_mins = max_time_mins
        self.max_eval_time_mins = max_eval_time_mins
        self.max_eval_time_seconds = max(int(self.max_eval_time_mins * 60), 1)
        self.periodic_checkpoint_folder = periodic_checkpoint_folder

        # dont save periodic pipelines more often than this
        self._output_best_pipeline_period_seconds = 30

        # Try crossover and mutation at most this many times for
        # any one given individual (or pair of individuals)
        self._max_mut_loops = 50

        # Set offspring_size equal to population_size by default
        if offspring_size:
            self.offspring_size = offspring_size
        else:
            self.offspring_size = population_size

        self._setup_config(config_dict)

        self.operators = []
        self.arguments = []
        for key in sorted(self.config_dict.keys()):
            op_class, arg_types = TPOTOperatorClassFactory(
                key,
                self.config_dict[key],
                BaseClass=Operator,
                ArgBaseClass=ARGType
            )
            if op_class:
                self.operators.append(op_class)
                self.arguments += arg_types

        # Schedule TPOT to run for many generations if the user specifies a
        # run-time limit TPOT will automatically interrupt itself when the timer
        # runs out
        if max_time_mins is not None:
            self.generations = 1000000

        self.mutation_rate = mutation_rate
        self.crossover_rate = crossover_rate

        if self.mutation_rate + self.crossover_rate > 1:
            raise ValueError(
                'The sum of the crossover and mutation probabilities must be <= 1.0.'
            )

        self.verbosity = verbosity
        self.operators_context = {
            'make_pipeline': make_pipeline,
            'make_union': make_union,
            'StackingEstimator': StackingEstimator,
            'FunctionTransformer': FunctionTransformer,
            'copy': copy
        }
        self._pbar = None

        # Dictionary of individuals that have already been evaluated in previous
        # generations
        self.evaluated_individuals_ = {}
        self.random_state = random_state

        # If the user passed a custom scoring function, store it in the sklearn
        # SCORERS dictionary
        if scoring:
            if hasattr(scoring, '__call__'):
                scoring_name = scoring.__name__
                greater_is_better = 'loss' not in scoring_name and 'error' not in scoring_name
                SCORERS[scoring_name] = make_scorer(scoring, greater_is_better=greater_is_better)
                self.scoring_function = scoring_name
            else:
                if scoring not in SCORERS:
                    raise ValueError(
                        'The scoring function {} is not available. Please '
                        'choose a valid scoring function from the TPOT '
                        'documentation.'.format(scoring)
                    )
                self.scoring_function = scoring

        self.cv = cv
        self.subsample = subsample
        if self.subsample <= 0.0 or self.subsample > 1.0:
            raise ValueError(
                'The subsample ratio of the training instance must be in the range (0.0, 1.0].'
            )
        if n_jobs == -1:
            self.n_jobs = cpu_count()
        else:
            self.n_jobs = n_jobs

        self._setup_pset()
        self._setup_toolbox()
        self._setup_pop(population_seeds, config_dict)

    def _setup_config(self, config_dict):
        if config_dict:
            if isinstance(config_dict, dict):
                self.config_dict = config_dict
            elif config_dict == 'TPOT light':
                if self.classification:
                    self.config_dict = classifier_config_dict_light
                else:
                    self.config_dict = regressor_config_dict_light
            elif config_dict == 'TPOT MDR':
                if self.classification:
                    self.config_dict = tpot_mdr_classifier_config_dict
                else:
                    self.config_dict = tpot_mdr_regressor_config_dict
            elif config_dict == 'TPOT sparse':
                if self.classification:
                    self.config_dict = classifier_config_sparse
                else:
                    self.config_dict = regressor_config_sparse
            else:
                self.config_dict = self._read_config_file(config_dict).tpot_config
        else:
            self.config_dict = self.default_config_dict

    def _read_config_file(self, config_path):
        try:
            custom_config = imp.new_module('custom_config')

            with open(config_path, 'r') as config_file:
                file_string = config_file.read()
                exec(file_string, custom_config.__dict__)

            return custom_config
        except FileNotFoundError as e:
            raise FileNotFoundError(
                'Could not open specified TPOT operator config file: '
                '{}'.format(e.filename)
            )
        except Exception as e:
            raise type(e)(
                'An error occured while attempting to read the specified '
                'custom TPOT operator configuration file.'
            )

    def _setup_pop(self, population_seeds, config_path):
        """If the population_seeds are specified, use them as the starting population."""
        try:
            config = self._read_config_file(config_path)

            if hasattr(config, 'population_seeds'):
                population_seeds = config.population_seeds
        except Exception as e:
            # Config isn't a file
            return

        self._pop = [creator.Individual.from_string(x, self._pset) for x in population_seeds]

    def _setup_pset(self):
        if self.random_state is not None:
            random.seed(self.random_state)
            np.random.seed(self.random_state)

        self._pset = gp.PrimitiveSetTyped('MAIN', [np.ndarray], Output_Array)
        self._pset.renameArguments(ARG0='input_matrix')
        self._add_operators()
        self._add_terminals()

        if self.verbosity > 2:
            print('{} operators have been imported by TPOT.'.format(len(self.operators)))

    def _add_operators(self):
        for operator in self.operators:
            if operator.root:
                # We need to add rooted primitives twice so that they can
                # return both an Output_Array (and thus be the root of the tree),
                # and return a np.ndarray so they can exist elsewhere in the tree.
                p_types = (operator.parameter_types()[0], Output_Array)
                self._pset.addPrimitive(operator, *p_types)

            self._pset.addPrimitive(operator, *operator.parameter_types())

            # Import required modules into local namespace so that pipelines
            # may be evaluated directly
            for key in sorted(operator.import_hash.keys()):
                module_list = ', '.join(sorted(operator.import_hash[key]))

                if key.startswith('tpot.'):
                    exec('from {} import {}'.format(key[4:], module_list))
                else:
                    exec('from {} import {}'.format(key, module_list))

                for var in operator.import_hash[key]:
                    self.operators_context[var] = eval(var)

        self._pset.addPrimitive(CombineDFs(), [np.ndarray, np.ndarray], np.ndarray)

    def _add_terminals(self):
        for _type in self.arguments:
            type_values = list(_type.values)

            for val in type_values:
                terminal_name = _type.__name__ + "=" + str(val)
                self._pset.addTerminal(val, _type, name=terminal_name)

    def _setup_toolbox(self):
        creator.create('FitnessMulti', base.Fitness, weights=(-1.0, 1.0))
        creator.create('Individual', gp.PrimitiveTree, fitness=creator.FitnessMulti)

        self._toolbox = base.Toolbox()
        self._toolbox.register('expr', self._gen_grow_safe, pset=self._pset, min_=1, max_=3)
        self._toolbox.register('individual', tools.initIterate, creator.Individual, self._toolbox.expr)
        self._toolbox.register('population', tools.initRepeat, list, self._toolbox.individual)
        self._toolbox.register('compile', self._compile_to_sklearn)
        self._toolbox.register('select', tools.selNSGA2)
        self._toolbox.register('mate', self._mate_operator)
        self._toolbox.register('expr_mut', self._gen_grow_safe, min_=1, max_=4)
        self._toolbox.register('mutate', self._random_mutation_operator)

    def fit(self, features, target, sample_weight=None, groups=None):
        """Fit an optimized machine learning pipeline.

        Uses genetic programming to optimize a machine learning pipeline that
        maximizes score on the provided features and target. Performs internal
        k-fold cross-validaton to avoid overfitting on the training data.

        Parameters
        ----------
        features: array-like {n_samples, n_features}
            Feature matrix

            TPOT and all scikit-learn algorithms assume that the features will be numerical
            and there will be no missing values. As such, when a feature matrix is provided
            to TPOT, all missing values will automatically be replaced (i.e., imputed) using
            median value imputation.

            If you wish to use a different imputation strategy than median imputation, please
            make sure to apply imputation to your feature set prior to passing it to TPOT.
        target: array-like {n_samples}
            List of class labels for prediction
        sample_weight: array-like {n_samples}, optional
            Per-sample weights. Higher weights force TPOT to put more emphasis on those points
        groups: array-like, with shape {n_samples, }, optional
            Group labels for the samples used when performing cross-validation.
            This parameter should only be used in conjunction with sklearn's Group cross-validation
            functions, such as sklearn.model_selection.GroupKFold

        Returns
        -------
        self: object
            Returns a copy of the fitted TPOT object

        """
        features = features.astype(np.float64)

        # Resets the imputer to be fit for the new dataset
        self._fitted_imputer = None

        if np.any(np.isnan(features)):
            self._imputed = True
            features = self._impute_values(features)
        else:
            self._imputed = False

        self._check_dataset(features, target)

        # Randomly collect a subsample of training samples for pipeline optimization process.
        if self.subsample < 1.0:
            features, _, target, _ = train_test_split(features, target, train_size=self.subsample, random_state=self.random_state)
            # Raise a warning message if the training size is less than 1500 when subsample is not default value
            if features.shape[0] < 1500:
                print(
                    'Warning: Although subsample can accelerate pipeline optimization process, '
                    'too small training sample size may cause unpredictable effect on maximizing '
                    'score in pipeline optimization process. Increasing subsample ratio may get '
                    'a more reasonable outcome from optimization process in TPOT.'
                    )

        # Set the seed for the GP run
        if self.random_state is not None:
            random.seed(self.random_state)  # deap uses random
            np.random.seed(self.random_state)

        self._start_datetime = datetime.now()
        self._last_pipeline_write = self._start_datetime
        self._toolbox.register('evaluate', self._evaluate_individuals, features=features, target=target, sample_weight=sample_weight, groups=groups)

        # assign population. self._pop maybe be non-empty if the population is
        # seeded or a warm-start is being performed.
        n_left_to_generate = self.population_size - len(self._pop)
        if n_left_to_generate > 0:
            pop = self._pop + self._toolbox.population(n=n_left_to_generate)

        def pareto_eq(ind1, ind2):
            """Determine whether two individuals are equal on the Pareto front.

            Parameters
            ----------
            ind1: DEAP individual from the GP population
                First individual to compare
            ind2: DEAP individual from the GP population
                Second individual to compare

            Returns
            ----------
            individuals_equal: bool
                Boolean indicating whether the two individuals are equal on
                the Pareto front

            """
            return np.allclose(ind1.fitness.values, ind2.fitness.values)

        # Generate new pareto front if it doesn't already exist for warm start
        if not self.warm_start or not self._pareto_front:
            self._pareto_front = tools.ParetoFront(similar=pareto_eq)

        # Start the progress bar
        if self.max_time_mins:
            total_evals = self.population_size
        else:
            total_evals = self.offspring_size * self.generations + self.population_size

        self._pbar = tqdm(total=total_evals, unit='pipeline', leave=False,
                          disable=not (self.verbosity >= 2), desc='Optimization Progress')

        try:
            with warnings.catch_warnings():
                warnings.simplefilter('ignore')
                pop, _ = eaMuPlusLambda(
                    population=pop,
                    toolbox=self._toolbox,
                    mu=self.population_size,
                    lambda_=self.offspring_size,
                    cxpb=self.crossover_rate,
                    mutpb=self.mutation_rate,
                    ngen=self.generations,
                    pbar=self._pbar,
                    halloffame=self._pareto_front,
                    verbose=self.verbosity,
                    max_time_mins=self.max_time_mins,
                    per_generation_function=self._save_pipeline_if_period
                )

            # store population for the next call
            if self.warm_start:
                self._pop = pop

        # Allow for certain exceptions to signal a premature fit() cancellation
        except (KeyboardInterrupt, SystemExit):
            if self.verbosity > 0:
                self._pbar.write('')
                self._pbar.write('TPOT closed prematurely. Will use the current best pipeline.')
        finally:
            # keep trying 10 times in case weird things happened like multiple CTRL+C or exceptions
            attempts = 10
            for attempt in range(attempts):
                try:
                    # Close the progress bar
                    # Standard truthiness checks won't work for tqdm
                    if not isinstance(self._pbar, type(None)):
                        self._pbar.close()

                    self._update_top_pipeline(features, target)
                    break

                except (KeyboardInterrupt, SystemExit, Exception) as e:
                    # raise the exception if it's our last attempt
                    if attempt == (attempts - 1):
                        raise
            return self

    def _update_top_pipeline(self, features, target):
        """Helper function to update the _optimized_pipeline field.

        Parameters
        ----------
        features: array-like {n_samples, n_features}
            Feature matrix

            TPOT and all scikit-learn algorithms assume that the features will be numerical
            and there will be no missing values. As such, when a feature matrix is provided
            to TPOT, all missing values will automatically be replaced (i.e., imputed) using
            median value imputation.

            If you wish to use a different imputation strategy than median imputation, please
            make sure to apply imputation to your feature set prior to passing it to TPOT.
        target: array-like {n_samples}
            List of class labels for prediction

        Returns
        -------
        self: object
            Returns a copy of the fitted TPOT object
        """
        # Store the pipeline with the highest internal testing score
        if self._pareto_front:
            self._optimized_pipeline_score = -float('inf')
            for pipeline, pipeline_scores in zip(self._pareto_front.items, reversed(self._pareto_front.keys)):
                if pipeline_scores.wvalues[1] > self._optimized_pipeline_score:
                    self._optimized_pipeline = pipeline
                    self._optimized_pipeline_score = pipeline_scores.wvalues[1]

            if not self._optimized_pipeline:
                print('There was an error in the TPOT optimization '
                      'process. This could be because the data was '
                      'not formatted properly, or because data for '
                      'a regression problem was provided to the '
                      'TPOTClassifier object. Please make sure you '
                      'passed the data to TPOT correctly.')
            else:
                self.fitted_pipeline_ = self._toolbox.compile(expr=self._optimized_pipeline)

                with warnings.catch_warnings():
                    warnings.simplefilter('ignore')
                    self.fitted_pipeline_.fit(features, target)

                if self.verbosity in [1, 2]:
                    # Add an extra line of spacing if the progress bar was used
                    if self.verbosity >= 2:
                        print('')

                    optimized_pipeline_str = self.clean_pipeline_string(self._optimized_pipeline)
                    print('Best pipeline:', optimized_pipeline_str)

                # Store and fit the entire Pareto front as fitted models for convenience
                self.pareto_front_fitted_pipelines_ = {}

                for pipeline in self._pareto_front.items:
                    self.pareto_front_fitted_pipelines_[str(pipeline)] = self._toolbox.compile(expr=pipeline)
                    with warnings.catch_warnings():
                        warnings.simplefilter('ignore')
                        self.pareto_front_fitted_pipelines_[str(pipeline)].fit(features, target)
        else:
            # If user passes CTRL+C in initial generation, self._pareto_front (halloffame) shoule be not updated yet.
            # need raise RuntimeError because no pipeline has been optimized
            raise RuntimeError('A pipeline has not yet been optimized. Please call fit() first.')

    def predict(self, features):
        """Use the optimized pipeline to predict the target for a feature set.

        Parameters
        ----------
        features: array-like {n_samples, n_features}
            Feature matrix

        Returns
        ----------
        array-like: {n_samples}
            Predicted target for the samples in the feature matrix

        """
        if not self.fitted_pipeline_:
            raise RuntimeError('A pipeline has not yet been optimized. Please call fit() first.')

        features = features.astype(np.float64)

        if np.any(np.isnan(features)):
            self._imputed = True
            features = self._impute_values(features)
        else:
            self._imputed = False

        return self.fitted_pipeline_.predict(features)

    def fit_predict(self, features, target):
        """Call fit and predict in sequence.

        Parameters
        ----------
        features: array-like {n_samples, n_features}
            Feature matrix
        target: array-like {n_samples}
            List of class labels for prediction

        Returns
        ----------
        array-like: {n_samples}
            Predicted target for the provided features

        """
        self.fit(features, target)
        return self.predict(features)

    def score(self, testing_features, testing_target):
        """Return the score on the given testing data using the user-specified scoring function.

        Parameters
        ----------
        testing_features: array-like {n_samples, n_features}
            Feature matrix of the testing set
        testing_target: array-like {n_samples}
            List of class labels for prediction in the testing set

        Returns
        -------
        accuracy_score: float
            The estimated test set accuracy

        """
        if self.fitted_pipeline_ is None:
            raise RuntimeError('A pipeline has not yet been optimized. Please call fit() first.')

        # If the scoring function is a string, we must adjust to use the sklearn
        # scoring interface
        score = SCORERS[self.scoring_function](
            self.fitted_pipeline_,
            testing_features.astype(np.float64),
            testing_target.astype(np.float64)
        )
        return abs(score)

    def predict_proba(self, features):
        """Use the optimized pipeline to estimate the class probabilities for a feature set.

        Parameters
        ----------
        features: array-like {n_samples, n_features}
            Feature matrix of the testing set

        Returns
        -------
        array-like: {n_samples, n_target}
            The class probabilities of the input samples

        """
        if not self.fitted_pipeline_:
            raise RuntimeError('A pipeline has not yet been optimized. Please call fit() first.')
        else:
            if not(hasattr(self.fitted_pipeline_, 'predict_proba')):
                raise RuntimeError('The fitted pipeline does not have the predict_proba() function.')
            return self.fitted_pipeline_.predict_proba(features.astype(np.float64))

    def set_params(self, **params):
        """Set the parameters of TPOT.

        Returns
        -------
        self
        """
        self.__init__(**params)

        return self

    def clean_pipeline_string(self, individual):
        """Provide a string of the individual without the parameter prefixes.

        Parameters
        ----------
        individual: individual
            Individual which should be represented by a pretty string

        Returns
        -------
        A string like str(individual), but with parameter prefixes removed.

        """
        dirty_string = str(individual)
        # There are many parameter prefixes in the pipeline strings, used solely for
        # making the terminal name unique, eg. LinearSVC__.
        parameter_prefixes = [(m.start(), m.end()) for m in re.finditer(', [\w]+__', dirty_string)]
        # We handle them in reverse so we do not mess up indices
        pretty = dirty_string
        for (start, end) in reversed(parameter_prefixes):
            pretty = pretty[:start+2] + pretty[end:]

        return pretty

    def _save_pipeline_if_period(self):
        """If enough time has passed, save a new optimized pipeline.

        Currently used in the per generation hook in the optimization loop.
        """
        total_since_last_pipeline_save = (datetime.now() - self._last_pipeline_write).total_seconds()
        if total_since_last_pipeline_save > self._output_best_pipeline_period_seconds:
            self._last_pipeline_write = datetime.now()
            self._save_periodic_pipeline()

    def _save_periodic_pipeline(self):
        if self.periodic_checkpoint_folder is not None:
            try:
                print_func = self._pbar.write if not self._pbar.disable else print

                self._update_top_pipeline()

                filename = os.path.join(self.periodic_checkpoint_folder, 'pipeline_{}.py'.format(datetime.now().strftime('%Y.%m.%d_%H-%M-%S')))

                if self.verbosity >= 2:
                    print_func('saving best periodic pipeline to {}'.format(filename))
                did_export = self.export(filename, skip_if_repeated=True)

                if not did_export:
                    if self.verbosity >= 2:
                        print_func('periodic pipeline was not saved, probably saved before...')
            except Exception as e:
                if self.verbosity >= 2:
                    print_func('failed saving periodic pipeline, exception:\n{}'.format(str(e)[:250]))

    def export(self, output_file_name, skip_if_repeated=False):
        """Export the optimized pipeline as Python code.

        Parameters
        ----------
        output_file_name: string
            String containing the path and file name of the desired output file
        skip_if_repeated: boolean
            If True, skip the actual writing if a pipeline
            code would be identical to the last pipeline exported

        Returns
        -------
        False if it skipped writing the pipeline to file
        True if the pipeline was actually written

        """
        if self._optimized_pipeline is None:
            raise RuntimeError('A pipeline has not yet been optimized. Please call fit() first.')

        to_write = export_pipeline(self._optimized_pipeline, self.operators, self._pset, self._imputed, self._optimized_pipeline_score)

        # dont export a pipeline you just had
        if skip_if_repeated and (self._exported_pipeline_text == to_write):
            return False

        with open(output_file_name, 'w') as output_file:
            output_file.write(to_write)
            self._exported_pipeline_text = to_write

        return True

    def _impute_values(self, features):
        """Impute missing values in a feature set.

        Parameters
        ----------
        features: array-like {n_samples, n_features}
            A feature matrix

        Returns
        -------
        array-like {n_samples, n_features}
        """
        if self.verbosity > 1:
            print('Imputing missing values in feature set')

        if self._fitted_imputer is None:
            self._fitted_imputer = Imputer(strategy="median", axis=1)
            self._fitted_imputer.fit(features)

        return self._fitted_imputer.transform(features)

    def _check_dataset(self, features, target):
        """Check if a dataset has a valid feature set and labels.

        Parameters
        ----------
        features: array-like {n_samples, n_features}
            Feature matrix
        target: array-like {n_samples}
            List of class labels for prediction

        Returns
        -------
        None
        """
        try:
            check_X_y(features, target, accept_sparse=False)
        except (AssertionError, ValueError):
            raise ValueError(
                'Error: Input data is not in a valid format. Please confirm '
                'that the input data is scikit-learn compatible. For example, '
                'the features must be a 2-D array and target labels must be a '
                '1-D array.'
            )

    def _compile_to_sklearn(self, expr):
        """Compile a DEAP pipeline into a sklearn pipeline.

        Parameters
        ----------
        expr: DEAP individual
            The DEAP pipeline to be compiled

        Returns
        -------
        sklearn_pipeline: sklearn.pipeline.Pipeline
        """
        sklearn_pipeline = generate_pipeline_code(expr_to_tree(expr, self._pset), self.operators)
        return eval(sklearn_pipeline, self.operators_context)

    def _set_param_recursive(self, pipeline_steps, parameter, value):
        """Recursively iterate through all objects in the pipeline and set a given parameter.

        Parameters
        ----------
        pipeline_steps: array-like
            List of (str, obj) tuples from a scikit-learn pipeline or related object
        parameter: str
            The parameter to assign a value for in each pipeline object
        value: any
            The value to assign the parameter to in each pipeline object
        Returns
        -------
        None

        """
        for (_, obj) in pipeline_steps:
            recursive_attrs = ['steps', 'transformer_list', 'estimators']

            for attr in recursive_attrs:
                if hasattr(obj, attr):
                    self._set_param_recursive(getattr(obj, attr), parameter, value)
                    break
            else:
                if hasattr(obj, parameter):
                    setattr(obj, parameter, value)

    def _evaluate_individuals(self, individuals, features, target, sample_weight=None, groups=None):
        """Determine the fit of the provided individuals.

        Parameters
        ----------
        individuals: a list of DEAP individual
            One individual is a list of pipeline operators and model parameters that can be
            compiled by DEAP into a callable function
        features: numpy.ndarray {n_samples, n_features}
            A numpy matrix containing the training and testing features for the individual's evaluation
        target: numpy.ndarray {n_samples}
            A numpy matrix containing the training and testing target for the individual's evaluation
        sample_weight: array-like {n_samples}, optional
            List of sample weights to balance (or un-balanace) the dataset target as needed
        groups: array-like {n_samples, }, optional
            Group labels for the samples used while splitting the dataset into train/test set

        Returns
        -------
        fitnesses_ordered: float
            Returns a list of tuple value indicating the individual's fitness
            according to its performance on the provided data

        """
        if self.max_time_mins:
            total_mins_elapsed = (datetime.now() - self._start_datetime).total_seconds() / 60.
            if total_mins_elapsed >= self.max_time_mins:
                raise KeyboardInterrupt('{} minutes have elapsed. TPOT will close down.'.format(total_mins_elapsed))

        operator_counts, eval_individuals_str, sklearn_pipeline_list = self._preprocess_individuals(individuals)

        # Make the partial function that will be called below
        partial_wrapped_cross_val_score = partial(_wrapped_cross_val_score,
                            features=features,
                            target=target,
                            cv=self.cv,
                            scoring_function=self.scoring_function,
                            sample_weight=sample_weight,
                            groups=groups,
                            timeout=self.max_eval_time_seconds
                            )

        result_score_list = []
        # Don't use parallelization if n_jobs==1
        if self.n_jobs == 1:
            for sklearn_pipeline in sklearn_pipeline_list:
                val = partial_wrapped_cross_val_score(sklearn_pipeline=sklearn_pipeline)
                result_score_list = self._update_val(val, result_score_list)
        else:
            # chunk size for pbar update
            for chunk_idx in range(0, len(sklearn_pipeline_list), self.n_jobs * 4):
                parallel = Parallel(n_jobs=self.n_jobs, verbose=0, pre_dispatch='2*n_jobs')
                tmp_result_scores = parallel(delayed(partial_wrapped_cross_val_score)(sklearn_pipeline=sklearn_pipeline)
                                             for sklearn_pipeline in sklearn_pipeline_list[chunk_idx:chunk_idx + self.n_jobs * 4])
                # update pbar
                for val in tmp_result_scores:
                    result_score_list = self._update_val(val, result_score_list)

        for result_score, individual_str in zip(result_score_list, eval_individuals_str):
            if type(result_score) in [float, np.float64, np.float32]:
                self.evaluated_individuals_[individual_str] = (operator_counts[individual_str], result_score)
            else:
                raise ValueError('Scoring function does not return a float.')

        return [self.evaluated_individuals_[str(individual)] for individual in individuals]


    def _preprocess_individuals(self, individuals, file=sys.stdout):
        """
        Preprocess DEAP individuals before pipeline evaluation.

        Parameters
        ----------
        individuals: a list of DEAP individual
            One individual is a list of pipeline operators and model parameters that can be
            compiled by DEAP into a callable function
        file: io.TextIOWrapper or io.StringIO
            Specifies where to output the progress messages (default: sys.stdout)

        Returns
        -------
        operator_counts: dictionary
            a dictionary of operator counts in individuals for evaluation
        eval_individuals_str: list
            a list of string of individuals for evaluation
        sklearn_pipeline_list: list
            a list of scikit-learn pipelines converted from DEAP individuals for evaluation
        """
        # Check we do not evaluate twice the same individual in one pass.
        _, unique_individual_indices = np.unique([str(ind) for ind in individuals], return_index=True)
        unique_individuals = [ind for i, ind in enumerate(individuals) if i in unique_individual_indices]
        # update number of duplicate pipelines
        self._update_pbar(pbar_num=len(individuals)-len(unique_individuals), file=file)

        # a dictionary for storing operator counts
        operator_counts = {}
        # 2 lists of DEAP individuals' string, their sklearn pipelines for parallel computing
        eval_individuals_str = []
        sklearn_pipeline_list = []

        for individual in unique_individuals:
            # Disallow certain combinations of operators because they will take too long or take up too much RAM
            # This is a fairly hacky way to prevent TPOT from getting stuck on bad pipelines and should be improved in a future release
            individual_str = str(individual)
            sklearn_pipeline_str = generate_pipeline_code(expr_to_tree(individual, self._pset), self.operators)
            if sklearn_pipeline_str.count('PolynomialFeatures') > 1:
                self.evaluated_individuals_[individual_str] = (5000., -float('inf'))
                self._update_pbar(pbar_msg='Invalid pipeline encountered. Skipping its evaluation.', file=file)
            # Check if the individual was evaluated before
            elif individual_str in self.evaluated_individuals_:
                self._update_pbar(pbar_msg=('Pipeline encountered that has previously been evaluated during the '
                                 'optimization process. Using the score from the previous evaluation.'), file=file)
            else:
                try:
                    # Transform the tree expression into an sklearn pipeline
                    sklearn_pipeline = self._toolbox.compile(expr=individual)

                    # Fix random state when the operator allows
                    self._set_param_recursive(sklearn_pipeline.steps, 'random_state', 42)
                    # Setting the seed is needed for XGBoost support because XGBoost currently stores
                    # both a seed and random_state, and they're not synced correctly.
                    # XGBoost will raise an exception if random_state != seed.
                    if 'XGB' in sklearn_pipeline_str:
                        self._set_param_recursive(sklearn_pipeline.steps, 'seed', 42)

                    # Count the number of pipeline operators as a measure of pipeline complexity
                    operator_count = self._operator_count(individual)
                    operator_counts[individual_str] = max(1, operator_count)
                except Exception:
                    self.evaluated_individuals_[individual_str] = (5000., -float('inf'))
                    self._update_pbar(file=file)
                    continue
                eval_individuals_str.append(individual_str)
                sklearn_pipeline_list.append(sklearn_pipeline)

<<<<<<< HEAD
        # Make the partial function that will be called below
        partial_wrapped_cross_val_score = partial(
            _wrapped_cross_val_score,
            features=features,
            target=target,
            cv=self.cv,
            scoring_function=self.scoring_function,
            sample_weight=sample_weight,
            groups=groups,
            timeout=self.max_eval_time_seconds
        )
=======
        return operator_counts, eval_individuals_str, sklearn_pipeline_list
>>>>>>> 85d71da7



    def _update_pbar(self, pbar_num=1, pbar_msg=None, file=sys.stdout):
        """Update self._pbar and error message during pipeline evaluration.

        Parameters
        ----------
        pbar_num: int
            How many pipelines has been processed
        pbar_msg: None or string
            Error message
        file: io.TextIOWrapper or io.StringIO
            Specifies where to output the progress messages (default: sys.stdout)

        Returns
        -------
        None
        """
        if self.verbosity > 2 and pbar_msg is not None:
            self._pbar.write(pbar_msg, file=file)
        if not self._pbar.disable:
            self._pbar.update(pbar_num)


    @_pre_test
    def _mate_operator(self, ind1, ind2):
        for _ in range(self._max_mut_loops):
            ind1_copy, ind2_copy = self._toolbox.clone(ind1),self._toolbox.clone(ind2)
            offspring, offspring2 = cxOnePoint(ind1_copy, ind2_copy)
            if str(offspring) not in self.evaluated_individuals_:
                # We only use the first offspring, so we do not care to check uniqueness of the second.
                break

        return offspring, offspring2

    @_pre_test
    def _random_mutation_operator(self, individual, allow_shrink=True):
        """Perform a replacement, insertion, or shrink mutation on an individual.

        Parameters
        ----------
        individual: DEAP individual
            A list of pipeline operators and model parameters that can be
            compiled by DEAP into a callable function

        allow_shrink: bool (True)
            If True the `mutShrink` operator, which randomly shrinks the pipeline,
            is allowed to be chosen as one of the random mutation operators.
            If False, `mutShrink`  will never be chosen as a mutation operator.

        Returns
        -------
        mut_ind: DEAP individual
            Returns the individual with one of the mutations applied to it

        """
        mutation_techniques = [
            partial(gp.mutInsert, pset=self._pset),
            partial(mutNodeReplacement, pset=self._pset)
        ]

        # We can't shrink pipelines with only one primitive, so we only add it if we find more primitives.
        number_of_primitives = sum([isinstance(node, deap.gp.Primitive) for node in individual])
        if number_of_primitives > 1 and allow_shrink:
            mutation_techniques.append(partial(gp.mutShrink))

        mutator = np.random.choice(mutation_techniques)

        unsuccesful_mutations = 0
        for _ in range(self._max_mut_loops):
            # We have to clone the individual because mutator operators work in-place.
            ind = self._toolbox.clone(individual)
            offspring, = mutator(ind)
            if str(offspring) not in self.evaluated_individuals_:
                break
            else:
                unsuccesful_mutations += 1

        # Sometimes you have pipelines for which every shrunk version has already been explored too.
        # To still mutate the individual, one of the two other mutators should be applied instead.
        if ((unsuccesful_mutations == 50) and
           (type(mutator) is partial and mutator.func is gp.mutShrink)):
            offspring, = self._random_mutation_operator(individual, allow_shrink=False)

        return offspring,

    def _gen_grow_safe(self, pset, min_, max_, type_=None):
        """Generate an expression where each leaf might have a different depth between min_ and max_.

        Parameters
        ----------
        pset: PrimitiveSetTyped
            Primitive set from which primitives are selected.
        min_: int
            Minimum height of the produced trees.
        max_: int
            Maximum Height of the produced trees.
        type_: class
            The type that should return the tree when called, when
                  :obj:None (default) the type of :pset: (pset.ret)
                  is assumed.
        Returns
        -------
        individual: list
            A grown tree with leaves at possibly different depths.
        """
        def condition(height, depth, type_):
            """Stop when the depth is equal to height or when a node should be a terminal."""
            return type_ not in [np.ndarray, Output_Array] or depth == height

        return self._generate(pset, min_, max_, condition, type_)

    def _operator_count(self, individual):
        """Count the number of pipeline operators as a measure of pipeline complexity.

        Parameters
        ----------
        individual: list
            A grown tree with leaves at possibly different depths
            dependending on the condition function.

        Returns
        -------
        operator_count: int
            How many operators in a pipeline
        """
        operator_count = 0
        for i in range(len(individual)):
            node = individual[i]
            if type(node) is deap.gp.Primitive and node.name != 'CombineDFs':
                operator_count += 1
        return operator_count

<<<<<<< HEAD
    def _update_pbar(self, val, resulting_score_list):
        """Update self._pbar during pipeline evaluation.
=======
    def _update_val(self, val, result_score_list, file=sys.stdout):
        """Update values in the list of result scores and self._pbar during pipeline evaluration.
>>>>>>> 85d71da7

        Parameters
        ----------
        val: float or "Timeout"
            CV scores
        result_score_list: list
            A list of CV scores
        file: io.TextIOWrapper or io.StringIO
            Specifies where to output the progress messages (default: sys.stdout)

        Returns
        -------
        result_score_list: list
            A updated list of CV scores
        """
        self._update_pbar()
        if val == 'Timeout':
            self._update_pbar(pbar_msg=('Skipped pipeline #{0} due to time out. '
                             'Continuing to the next pipeline.'.format(self._pbar.n)), file=file)
            result_score_list.append(-float('inf'))
        else:
            result_score_list.append(val)
        return result_score_list

    @_pre_test
    def _generate(self, pset, min_, max_, condition, type_=None):
        """Generate a Tree as a list of lists.

        The tree is build from the root to the leaves, and it stop growing when
        the condition is fulfilled.

        Parameters
        ----------
        pset: PrimitiveSetTyped
            Primitive set from which primitives are selected.
        min_: int
            Minimum height of the produced trees.
        max_: int
            Maximum Height of the produced trees.
        condition: function
            The condition is a function that takes two arguments,
            the height of the tree to build and the current
            depth in the tree.
        type_: class
            The type that should return the tree when called, when
            :obj:None (default) no return type is enforced.

        Returns
        -------
        individual: list
            A grown tree with leaves at possibly different depths
            dependending on the condition function.
        """
        if type_ is None:
            type_ = pset.ret
        expr = []
        height = np.random.randint(min_, max_)
        stack = [(0, type_)]
        while len(stack) != 0:
            depth, type_ = stack.pop()

            # We've added a type_ parameter to the condition function
            if condition(height, depth, type_):
                try:
                    term = np.random.choice(pset.terminals[type_])
                except IndexError:
                    _, _, traceback = sys.exc_info()
                    raise IndexError(
                        'The gp.generate function tried to add '
                        'a terminal of type {}, but there is'
                        'none available. {}'.format(type_, traceback)
                        )
                if inspect.isclass(term):
                    term = term()
                expr.append(term)
            else:
                try:
                    prim = np.random.choice(pset.primitives[type_])
                except IndexError:
                    _, _, traceback = sys.exc_info()
                    raise IndexError(
                        'The gp.generate function tried to add '
                        'a primitive of type {}, but there is'
                        'none available. {}'.format(type_, traceback)
                        )
                expr.append(prim)
                for arg in reversed(prim.args):
                    stack.append((depth+1, arg))
        return expr<|MERGE_RESOLUTION|>--- conflicted
+++ resolved
@@ -1071,21 +1071,7 @@
                 eval_individuals_str.append(individual_str)
                 sklearn_pipeline_list.append(sklearn_pipeline)
 
-<<<<<<< HEAD
-        # Make the partial function that will be called below
-        partial_wrapped_cross_val_score = partial(
-            _wrapped_cross_val_score,
-            features=features,
-            target=target,
-            cv=self.cv,
-            scoring_function=self.scoring_function,
-            sample_weight=sample_weight,
-            groups=groups,
-            timeout=self.max_eval_time_seconds
-        )
-=======
         return operator_counts, eval_individuals_str, sklearn_pipeline_list
->>>>>>> 85d71da7
 
 
 
@@ -1220,13 +1206,9 @@
                 operator_count += 1
         return operator_count
 
-<<<<<<< HEAD
-    def _update_pbar(self, val, resulting_score_list):
-        """Update self._pbar during pipeline evaluation.
-=======
+
     def _update_val(self, val, result_score_list, file=sys.stdout):
-        """Update values in the list of result scores and self._pbar during pipeline evaluration.
->>>>>>> 85d71da7
+        """Update values in the list of result scores and self._pbar during pipeline evaluation.
 
         Parameters
         ----------
