--- conflicted
+++ resolved
@@ -95,14 +95,9 @@
                  mutation_rate=0.9, crossover_rate=0.1,
                  scoring=None, cv=5, subsample=1.0, n_jobs=1,
                  max_time_mins=None, max_eval_time_mins=5,
-<<<<<<< HEAD
                  random_state=None, config_dict=None, fixed_length=None,
-                 warm_start=False, periodic_checkpoint_folder=None, early_stop=None,
-=======
-                 random_state=None, config_dict=None,
                  warm_start=False, memory=None,
                  periodic_checkpoint_folder=None, early_stop=None,
->>>>>>> 40d062ec
                  verbosity=0, disable_update_check=False):
         """Set up the genetic programming algorithm for pipeline optimization.
 
