--- conflicted
+++ resolved
@@ -270,11 +270,7 @@
 NUM_CV_FOLDS        =     5
 NUM_JOBS            =     1
 OFFSPRING_SIZE      =     100
-<<<<<<< HEAD
-OUTPUT_FILE         =     {}
-=======
 OUTPUT_FILE         =     None
->>>>>>> 40d062ec
 POPULATION_SIZE     =     100
 RANDOM_STATE        =     None
 SCORING_FN          =     accuracy
@@ -315,11 +311,7 @@
 NUM_CV_FOLDS        =     5
 NUM_JOBS            =     1
 OFFSPRING_SIZE      =     100
-<<<<<<< HEAD
-OUTPUT_FILE         =     {}
-=======
 OUTPUT_FILE         =     None
->>>>>>> 40d062ec
 POPULATION_SIZE     =     100
 RANDOM_STATE        =     None
 SCORING_FN          =     neg_mean_squared_error
